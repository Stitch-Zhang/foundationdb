/*
 * FDBTypes.cpp
 *
 * This source file is part of the FoundationDB open source project
 *
 * Copyright 2013-2018 Apple Inc. and the FoundationDB project authors
 *
 * Licensed under the Apache License, Version 2.0 (the "License");
 * you may not use this file except in compliance with the License.
 * You may obtain a copy of the License at
 *
 *     http://www.apache.org/licenses/LICENSE-2.0
 *
 * Unless required by applicable law or agreed to in writing, software
 * distributed under the License is distributed on an "AS IS" BASIS,
 * WITHOUT WARRANTIES OR CONDITIONS OF ANY KIND, either express or implied.
 * See the License for the specific language governing permissions and
 * limitations under the License.
 */

#include "fdbclient/FDBTypes.h"
#include "fdbclient/Knobs.h"

KeyRef keyBetween(const KeyRangeRef& keys) {
	int pos = 0; // will be the position of the first difference between keys.begin and keys.end
	int minSize = std::min(keys.begin.size(), keys.end.size());
	for (; pos < minSize && pos < CLIENT_KNOBS->SPLIT_KEY_SIZE_LIMIT; pos++) {
		if (keys.begin[pos] != keys.end[pos]) {
			return keys.end.substr(0, pos + 1);
		}
	}

	// If one more character keeps us in the limit, and the latter key is simply
	// longer, then we only need one more byte of the end string.
	if (pos < CLIENT_KNOBS->SPLIT_KEY_SIZE_LIMIT && keys.begin.size() < keys.end.size()) {
		return keys.end.substr(0, pos + 1);
	}

	return keys.end;
}

void KeySelectorRef::setKey(KeyRef const& key) {
	// There are no keys in the database with size greater than KEY_SIZE_LIMIT, so if this key selector has a key
	// which is large, then we can translate it to an equivalent key selector with a smaller key
	if (key.size() >
	    (key.startsWith(LiteralStringRef("\xff")) ? CLIENT_KNOBS->SYSTEM_KEY_SIZE_LIMIT : CLIENT_KNOBS->KEY_SIZE_LIMIT))
		this->key = key.substr(0,
		                       (key.startsWith(LiteralStringRef("\xff")) ? CLIENT_KNOBS->SYSTEM_KEY_SIZE_LIMIT
		                                                                 : CLIENT_KNOBS->KEY_SIZE_LIMIT) +
		                           1);
	else
		this->key = key;
}

std::string KeySelectorRef::toString() const {
	if (offset > 0) {
		if (orEqual)
			return format("%d+firstGreaterThan(%s)", offset - 1, printable(key).c_str());
		else
			return format("%d+firstGreaterOrEqual(%s)", offset - 1, printable(key).c_str());
	} else {
		if (orEqual)
			return format("%d+lastLessOrEqual(%s)", offset, printable(key).c_str());
		else
			return format("%d+lastLessThan(%s)", offset, printable(key).c_str());
	}
}

<<<<<<< HEAD
namespace ptxn {

TLogGroupID tLogGroupByStorageTeamID(std::vector<TLogGroupID>& tLogGroups, const StorageTeamID& storageTeamID) {
	std::sort(tLogGroups.begin(), tLogGroups.end());
	return tLogGroups[storageTeamID.hash() % tLogGroups.size()];
}

} // namespace ptxn
=======
std::string describe(const std::string& s) {
	return s;
}

std::string describe(UID const& item) {
	return item.shortString();
}
>>>>>>> 8d6cfcb6
<|MERGE_RESOLUTION|>--- conflicted
+++ resolved
@@ -66,7 +66,6 @@
 	}
 }
 
-<<<<<<< HEAD
 namespace ptxn {
 
 TLogGroupID tLogGroupByStorageTeamID(std::vector<TLogGroupID>& tLogGroups, const StorageTeamID& storageTeamID) {
@@ -75,12 +74,11 @@
 }
 
 } // namespace ptxn
-=======
+
 std::string describe(const std::string& s) {
 	return s;
 }
 
 std::string describe(UID const& item) {
 	return item.shortString();
-}
->>>>>>> 8d6cfcb6
+}