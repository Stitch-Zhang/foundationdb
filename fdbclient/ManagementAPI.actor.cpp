/*
 * ManagementAPI.actor.cpp
 *
 * This source file is part of the FoundationDB open source project
 *
 * Copyright 2013-2018 Apple Inc. and the FoundationDB project authors
 *
 * Licensed under the Apache License, Version 2.0 (the "License");
 * you may not use this file except in compliance with the License.
 * You may obtain a copy of the License at
 *
 *     http://www.apache.org/licenses/LICENSE-2.0
 *
 * Unless required by applicable law or agreed to in writing, software
 * distributed under the License is distributed on an "AS IS" BASIS,
 * WITHOUT WARRANTIES OR CONDITIONS OF ANY KIND, either express or implied.
 * See the License for the specific language governing permissions and
 * limitations under the License.
 */

#include "ManagementAPI.h"

#include "SystemData.h"
#include "NativeAPI.h"
#include "CoordinationInterface.h"
#include "DatabaseContext.h"
#include "fdbrpc/simulator.h"
#include "StatusClient.h"
#include "flow/UnitTest.h"
#include "fdbrpc/ReplicationPolicy.h"
#include "fdbrpc/Replication.h"
#include "flow/actorcompiler.h"  // This must be the last #include.

static Future<vector<AddressExclusion>> getExcludedServers( Transaction* const& tr );

bool isInteger(const std::string& s) {
	if( s.empty() ) return false;
	char *p;
	auto ign = strtol(s.c_str(), &p, 10);
	return (*p == 0);
}

// Defines the mapping between configuration names (as exposed by fdbcli, buildConfiguration()) and actual configuration parameters
std::map<std::string, std::string> configForToken( std::string const& mode ) {
	std::map<std::string, std::string> out;
	std::string p = configKeysPrefix.toString();

	if (mode == "new") {
		out[p+"initialized"]="1";
		return out;
	}

	size_t pos;

	// key:=value is unvalidated and unchecked
	pos = mode.find( ":=" );
	if( pos != std::string::npos ) {
		out[p+mode.substr(0, pos)] = mode.substr(pos+2);
		return out;
	}

	// key=value is constrained to a limited set of options and basic validation is performed
	pos = mode.find( "=" );
	if( pos != std::string::npos ) {
		std::string key = mode.substr(0, pos);
		std::string value = mode.substr(pos+1);

		if( (key == "logs" || key == "proxies" || key == "resolvers" || key == "remote_logs" || key == "log_routers" || key == "satellite_logs" || key == "usable_regions" || key == "repopulate_anti_quorum") && isInteger(value) ) {
			out[p+key] = value;
		}

		if( key == "regions" ) {
			json_spirit::mValue mv;
			json_spirit::read_string( value, mv );

			StatusObject regionObj;
			regionObj["regions"] = mv;
			out[p+key] = BinaryWriter::toValue(regionObj, IncludeVersion()).toString();
		}

		return out;
	}

	Optional<KeyValueStoreType> storeType;
	if (mode == "ssd-1") {
		storeType= KeyValueStoreType::SSD_BTREE_V1;
	} else if (mode == "ssd" || mode == "ssd-2") {
		storeType = KeyValueStoreType::SSD_BTREE_V2;
	} else if (mode == "memory") {
		storeType= KeyValueStoreType::MEMORY;
	}
	// Add any new store types to fdbserver/workloads/ConfigureDatabase, too

	if (storeType.present()) {
		out[p+"log_engine"] = out[p+"storage_engine"] = format("%d", storeType.get());
		return out;
	}

	std::string redundancy, log_replicas;
	IRepPolicyRef storagePolicy;
	IRepPolicyRef tLogPolicy;
	
	bool redundancySpecified = true;
	if (mode == "single") {
		redundancy="1";
		log_replicas="1";
		storagePolicy = tLogPolicy = IRepPolicyRef(new PolicyOne());

	} else if(mode == "double" || mode == "fast_recovery_double") {
		redundancy="2";
		log_replicas="2";
		storagePolicy = tLogPolicy = IRepPolicyRef(new PolicyAcross(2, "zoneid", IRepPolicyRef(new PolicyOne())));
	} else if(mode == "triple" || mode == "fast_recovery_triple") {
		redundancy="3";
		log_replicas="3";
		storagePolicy = tLogPolicy = IRepPolicyRef(new PolicyAcross(3, "zoneid", IRepPolicyRef(new PolicyOne())));
	} else if(mode == "three_datacenter" || mode == "multi_dc") {
		redundancy="6";
		log_replicas="4";
		storagePolicy = IRepPolicyRef(new PolicyAcross(3, "dcid",
			IRepPolicyRef(new PolicyAcross(2, "zoneid", IRepPolicyRef(new PolicyOne())))
		));
		tLogPolicy = IRepPolicyRef(new PolicyAcross(2, "dcid",
			IRepPolicyRef(new PolicyAcross(2, "zoneid", IRepPolicyRef(new PolicyOne())))
		));
	} else if(mode == "three_datacenter_fallback") {
		redundancy="4";
		log_replicas="4";
		storagePolicy = tLogPolicy = IRepPolicyRef(new PolicyAcross(2, "dcid", IRepPolicyRef(new PolicyAcross(2, "zoneid", IRepPolicyRef(new PolicyOne())))));
	} else if(mode == "three_data_hall") {
		redundancy="3";
		log_replicas="4";
		storagePolicy = IRepPolicyRef(new PolicyAcross(3, "data_hall", IRepPolicyRef(new PolicyOne())));
		tLogPolicy = IRepPolicyRef(new PolicyAcross(2, "data_hall",
			IRepPolicyRef(new PolicyAcross(2, "zoneid", IRepPolicyRef(new PolicyOne())))
		));
	} else
		redundancySpecified = false;
	if (redundancySpecified) {
		out[p+"storage_replicas"] = redundancy;
		out[p+"log_replicas"] = log_replicas;
		out[p+"log_anti_quorum"] = "0";

		BinaryWriter policyWriter(IncludeVersion());
		serializeReplicationPolicy(policyWriter, storagePolicy);
		out[p+"storage_replication_policy"] = policyWriter.toStringRef().toString();

		policyWriter = BinaryWriter(IncludeVersion());
		serializeReplicationPolicy(policyWriter, tLogPolicy);
		out[p+"log_replication_policy"] = policyWriter.toStringRef().toString();
		return out;
	}

	std::string remote_redundancy, remote_log_replicas;
	IRepPolicyRef remoteTLogPolicy;
	bool remoteRedundancySpecified = true;
	if (mode == "remote_default") {
		remote_redundancy="0";
		remote_log_replicas="0";
		remoteTLogPolicy = IRepPolicyRef();
	} else if (mode == "remote_single") {
		remote_redundancy="1";
		remote_log_replicas="1";
		remoteTLogPolicy = IRepPolicyRef(new PolicyOne());
	} else if(mode == "remote_double") {
		remote_redundancy="2";
		remote_log_replicas="2";
		remoteTLogPolicy = IRepPolicyRef(new PolicyAcross(2, "zoneid", IRepPolicyRef(new PolicyOne())));
	} else if(mode == "remote_triple") {
		remote_redundancy="3";
		remote_log_replicas="3";
		remoteTLogPolicy = IRepPolicyRef(new PolicyAcross(3, "zoneid", IRepPolicyRef(new PolicyOne())));
	} else if(mode == "remote_three_data_hall") { //FIXME: not tested in simulation
		remote_redundancy="3";
		remote_log_replicas="4";
		remoteTLogPolicy = IRepPolicyRef(new PolicyAcross(2, "data_hall",
			IRepPolicyRef(new PolicyAcross(2, "zoneid", IRepPolicyRef(new PolicyOne())))
		));
	} else
		remoteRedundancySpecified = false;
	if (remoteRedundancySpecified) {
		out[p+"remote_log_replicas"] = remote_log_replicas;

		BinaryWriter policyWriter(IncludeVersion());
		serializeReplicationPolicy(policyWriter, remoteTLogPolicy);
		out[p+"remote_log_policy"] = policyWriter.toStringRef().toString();
		return out;
	}

	return out;
}

ConfigurationResult::Type buildConfiguration( std::vector<StringRef> const& modeTokens, std::map<std::string, std::string>& outConf ) {
	for(auto it : modeTokens) {
		std::string mode = it.toString();
		auto m = configForToken( mode );
		if( !m.size() ) {
			TraceEvent(SevWarnAlways, "UnknownOption").detail("Option", mode);
			return ConfigurationResult::UNKNOWN_OPTION;
		}

		for( auto t = m.begin(); t != m.end(); ++t ) {
			if( outConf.count( t->first ) ) {
				TraceEvent(SevWarnAlways, "ConflictingOption").detail("Option", printable(StringRef(t->first)));
				return ConfigurationResult::CONFLICTING_OPTIONS;
			}
			outConf[t->first] = t->second;
		}
	}
	auto p = configKeysPrefix.toString();
	if(!outConf.count(p + "storage_replication_policy") && outConf.count(p + "storage_replicas")) {
		int storageCount = stoi(outConf[p + "storage_replicas"]);
		IRepPolicyRef storagePolicy = IRepPolicyRef(new PolicyAcross(storageCount, "zoneid", IRepPolicyRef(new PolicyOne())));
		BinaryWriter policyWriter(IncludeVersion());
		serializeReplicationPolicy(policyWriter, storagePolicy);
		outConf[p+"storage_replication_policy"] = policyWriter.toStringRef().toString();
	}

	if(!outConf.count(p + "log_replication_policy") && outConf.count(p + "log_replicas")) {
		int logCount = stoi(outConf[p + "log_replicas"]);
		IRepPolicyRef logPolicy = IRepPolicyRef(new PolicyAcross(logCount, "zoneid", IRepPolicyRef(new PolicyOne())));
		BinaryWriter policyWriter(IncludeVersion());
		serializeReplicationPolicy(policyWriter, logPolicy);
		outConf[p+"log_replication_policy"] = policyWriter.toStringRef().toString();
	}
	return ConfigurationResult::SUCCESS;
}

ConfigurationResult::Type buildConfiguration( std::string const& configMode, std::map<std::string, std::string>& outConf ) {
	std::vector<StringRef> modes;

	int p = 0;
	while ( p < configMode.size() ) {
		int end = configMode.find_first_of(' ', p);
		if (end == configMode.npos) end = configMode.size();
		modes.push_back( StringRef(configMode).substr(p, end-p) );
		p = end+1;
	}

	return buildConfiguration( modes, outConf );
}

bool isCompleteConfiguration( std::map<std::string, std::string> const& options ) {
	std::string p = configKeysPrefix.toString();

	return 	options.count( p+"log_replicas" ) == 1 &&
			options.count( p+"log_anti_quorum" ) == 1 &&
			options.count( p+"storage_replicas" ) == 1 &&
			options.count( p+"log_engine" ) == 1 &&
			options.count( p+"storage_engine" ) == 1;
}

ACTOR Future<DatabaseConfiguration> getDatabaseConfiguration( Database cx ) {
	state Transaction tr(cx);
	loop {
		try {
			tr.setOption(FDBTransactionOptions::LOCK_AWARE);
			Standalone<RangeResultRef> res = wait( tr.getRange(configKeys, CLIENT_KNOBS->TOO_MANY) );
			ASSERT( res.size() < CLIENT_KNOBS->TOO_MANY );
			DatabaseConfiguration config;
			config.fromKeyValues((VectorRef<KeyValueRef>) res);
			return config;
		} catch( Error &e ) {
			wait( tr.onError(e) );
		}
	}
}

ACTOR Future<ConfigurationResult::Type> changeConfig( Database cx, std::map<std::string, std::string> m ) {
	state StringRef initIdKey = LiteralStringRef( "\xff/init_id" );
	state Transaction tr(cx);

	if (!m.size())
		return ConfigurationResult::NO_OPTIONS_PROVIDED;

	// make sure we have essential configuration options
	std::string initKey = configKeysPrefix.toString() + "initialized";
	state bool creating = m.count( initKey ) != 0;
	if (creating) {
		m[initIdKey.toString()] = g_random->randomUniqueID().toString();
		if (!isCompleteConfiguration(m))
			return ConfigurationResult::INCOMPLETE_CONFIGURATION;
	} else {
		state Future<DatabaseConfiguration> fConfig = getDatabaseConfiguration(cx);
		wait( success(fConfig) || delay(1.0) );

		if(fConfig.isReady()) {
			DatabaseConfiguration config = fConfig.get();
			for(auto kv : m) {
				config.set(kv.first, kv.second);
			}
			if(!config.isValid()) {
				return ConfigurationResult::INVALID_CONFIGURATION;
			}
		}
	}

	loop {
		try {
			tr.setOption( FDBTransactionOptions::PRIORITY_SYSTEM_IMMEDIATE );
			tr.setOption( FDBTransactionOptions::LOCK_AWARE );
			if (creating) {
				tr.setOption( FDBTransactionOptions::INITIALIZE_NEW_DATABASE );
				tr.addReadConflictRange( singleKeyRange( initIdKey ) );
			} else if (m.size()) {
				// might be used in an emergency transaction, so make sure it is retry-self-conflicting and CAUSAL_WRITE_RISKY
				tr.setOption( FDBTransactionOptions::CAUSAL_WRITE_RISKY );
				tr.addReadConflictRange( singleKeyRange(m.begin()->first) );
			}

			for(auto i=m.begin(); i!=m.end(); ++i)
				tr.set( StringRef(i->first), StringRef(i->second) );

			wait( tr.commit() );
			break;
		} catch (Error& e) {
			state Error e1(e);
			if ( (e.code() == error_code_not_committed || e.code() == error_code_transaction_too_old ) && creating) {
				// The database now exists.  Determine whether we created it or it was already existing/created by someone else.  The latter is an error.
				tr.reset();
				loop {
					try {
						tr.setOption( FDBTransactionOptions::PRIORITY_SYSTEM_IMMEDIATE );
						tr.setOption(FDBTransactionOptions::LOCK_AWARE);

						Optional<Value> v = wait( tr.get( initIdKey ) );
						if (v != m[initIdKey.toString()])
							return ConfigurationResult::DATABASE_ALREADY_CREATED;
						else
							return ConfigurationResult::DATABASE_CREATED;
					} catch (Error& e2) {
						wait( tr.onError(e2) );
					}
				}
			}
			wait( tr.onError(e1) );
		}
	}
	return ConfigurationResult::SUCCESS;
}

ConfigureAutoResult parseConfig( StatusObject const& status ) {
	ConfigureAutoResult result;
	StatusObjectReader statusObj(status);

	StatusObjectReader statusObjCluster;
	if (!statusObj.get("cluster", statusObjCluster))
		return ConfigureAutoResult();

	StatusObjectReader statusObjConfig;
	if (!statusObjCluster.get("configuration", statusObjConfig))
		return ConfigureAutoResult();

	if (!statusObjConfig.get("redundancy.factor", result.old_replication))
		return ConfigureAutoResult();

	result.auto_replication = result.old_replication;

	int storage_replication;
	int log_replication;
	if( result.old_replication == "single" ) {
		result.auto_replication = "double";
		storage_replication = 2;
		log_replication = 2;
	} else if( result.old_replication == "double" || result.old_replication == "fast_recovery_double" ) {
		storage_replication = 2;
		log_replication = 2;
	} else if( result.old_replication == "triple" || result.old_replication == "fast_recovery_triple" ) {
		storage_replication = 3;
		log_replication = 3;
	} else if( result.old_replication == "three_datacenter" ) {
		storage_replication = 6;
		log_replication = 4;
	} else if( result.old_replication == "three_datacenter_fallback" ) {
		storage_replication = 4;
		log_replication = 4;
	} else
		return ConfigureAutoResult();

	StatusObjectReader machinesMap;
	if (!statusObjCluster.get("machines", machinesMap))
		return ConfigureAutoResult();

	std::map<std::string, std::string> machineid_dcid;
	std::set<std::string> datacenters;
	int machineCount = 0;
	for (auto mach : machinesMap.obj()) {
		StatusObjectReader machine(mach.second);
		std::string dcId;
		if (machine.get("datacenter_id", dcId)) {
			machineid_dcid[mach.first] = dcId;
			datacenters.insert(dcId);
		}
		machineCount++;
	}

	result.machines = machineCount;

	if(datacenters.size() > 1)
		return ConfigureAutoResult();

	StatusObjectReader processesMap;
	if (!statusObjCluster.get("processes", processesMap))
		return ConfigureAutoResult();

	std::set<std::string> oldMachinesWithTransaction;
	int oldTransactionProcesses = 0;
	std::map<std::string, std::vector<std::pair<NetworkAddress, ProcessClass>>> machine_processes;
	int processCount = 0;
	for (auto proc : processesMap.obj()){
		StatusObjectReader process(proc.second);
		if (!process.has("excluded") || !process.last().get_bool()) {
			std::string addrStr;
			if (!process.get("address", addrStr))
				return ConfigureAutoResult();
			std::string class_source;
			if (!process.get("class_source", class_source))
				return ConfigureAutoResult();
			std::string class_type;
			if (!process.get("class_type", class_type))
				return ConfigureAutoResult();
			std::string machineId;
			if (!process.get("machine_id", machineId))
				return ConfigureAutoResult();

			NetworkAddress addr = NetworkAddress::parse(addrStr);
			ProcessClass processClass(class_type, class_source);

			if(processClass.classType() == ProcessClass::TransactionClass || processClass.classType() == ProcessClass::LogClass) {
				oldMachinesWithTransaction.insert(machineId);
			}

			if(processClass.classType() == ProcessClass::TransactionClass || processClass.classType() == ProcessClass::ProxyClass || processClass.classType() == ProcessClass::ResolutionClass || processClass.classType() == ProcessClass::StatelessClass || processClass.classType() == ProcessClass::LogClass) {
				oldTransactionProcesses++;
			}

			if( processClass.classSource() == ProcessClass::AutoSource ) {
				processClass = ProcessClass(ProcessClass::UnsetClass, ProcessClass::CommandLineSource);
				result.address_class[addr] = processClass;
			}

			if( processClass.classType() != ProcessClass::TesterClass ) {
				machine_processes[machineId].push_back(std::make_pair(addr, processClass));
				processCount++;
			}
		}
	}

	result.processes = processCount;
	result.old_processes_with_transaction = oldTransactionProcesses;
	result.old_machines_with_transaction = oldMachinesWithTransaction.size();

	std::map<std::pair<int, std::string>, std::vector<std::pair<NetworkAddress, ProcessClass>>> count_processes;
	for( auto& it : machine_processes ) {
		count_processes[std::make_pair(it.second.size(), it.first)] = it.second;
	}

	std::set<std::string> machinesWithTransaction;
	std::set<std::string> machinesWithStorage;
	int totalTransactionProcesses = 0;
	int existingProxyCount = 0;
	int existingResolverCount = 0;
	int existingStatelessCount = 0;
	for( auto& it : machine_processes ) {
		for(auto& proc : it.second ) {
			if(proc.second == ProcessClass::TransactionClass || proc.second == ProcessClass::LogClass) {
				totalTransactionProcesses++;
				machinesWithTransaction.insert(it.first);
			}
			if(proc.second == ProcessClass::StatelessClass) {
				existingStatelessCount++;
			}
			if(proc.second == ProcessClass::ProxyClass) {
				existingProxyCount++;
			}
			if(proc.second == ProcessClass::ResolutionClass) {
				existingResolverCount++;
			}
			if(proc.second == ProcessClass::StorageClass) {
				machinesWithStorage.insert(it.first);
			}
			if(proc.second == ProcessClass::UnsetClass && proc.second.classSource() == ProcessClass::DBSource) {
				machinesWithStorage.insert(it.first);
			}
		}
	}

	if( processCount < 10 )
		return ConfigureAutoResult();

	result.desired_resolvers = 1;
	int resolverCount;
	if (!statusObjConfig.get("resolvers", result.old_resolvers)) {
		result.old_resolvers = CLIENT_KNOBS->DEFAULT_AUTO_RESOLVERS;
		statusObjConfig.get("auto_resolvers", result.old_resolvers);
		result.auto_resolvers = result.desired_resolvers;
		resolverCount = result.auto_resolvers;
	} else {
		result.auto_resolvers = result.old_resolvers;
		resolverCount = result.old_resolvers;
	}

	result.desired_proxies = std::min( 12, processCount / 15 );
	int proxyCount;
	if (!statusObjConfig.get("proxies", result.old_proxies)) {
		result.old_proxies = CLIENT_KNOBS->DEFAULT_AUTO_PROXIES;
		statusObjConfig.get("auto_proxies", result.old_proxies);
		result.auto_proxies = result.desired_proxies;
		proxyCount = result.auto_proxies;
	} else {
		result.auto_proxies = result.old_proxies;
		proxyCount = result.old_proxies;
	}

	result.desired_logs = std::min( 12, processCount / 20 );
	result.desired_logs = std::max( result.desired_logs, log_replication + 1 );
	result.desired_logs = std::min<int>( result.desired_logs, machine_processes.size() );
	int logCount;
	if (!statusObjConfig.get("logs", result.old_logs)) {
		result.old_logs = CLIENT_KNOBS->DEFAULT_AUTO_LOGS;
		statusObjConfig.get("auto_logs", result.old_logs);
		result.auto_logs = result.desired_logs;
		logCount = result.auto_logs;
	} else {
		result.auto_logs = result.old_logs;
		logCount = result.old_logs;
	}

	logCount = std::max(logCount, log_replication);

	totalTransactionProcesses += std::min(existingProxyCount, proxyCount);
	totalTransactionProcesses += std::min(existingResolverCount, resolverCount);
	totalTransactionProcesses += existingStatelessCount;

	//if one process on a machine is transaction class, make them all transaction class
	for( auto& it : count_processes ) {
		if( machinesWithTransaction.count(it.first.second) && !machinesWithStorage.count(it.first.second) ) {
			for(auto& proc : it.second ) {
				if(proc.second == ProcessClass::UnsetClass && proc.second.classSource() == ProcessClass::CommandLineSource) {
					result.address_class[proc.first] = ProcessClass(ProcessClass::TransactionClass, ProcessClass::AutoSource);
					totalTransactionProcesses++;
				}
			}
		}
	}

	int desiredTotalTransactionProcesses = logCount + resolverCount + proxyCount;

	//add machines with all transaction class until we have enough processes and enough machines
	for( auto& it : count_processes ) {
		if( machinesWithTransaction.size() >= logCount && totalTransactionProcesses >= desiredTotalTransactionProcesses )
			break;

		if( !machinesWithTransaction.count(it.first.second) && !machinesWithStorage.count(it.first.second) ) {
			for(auto& proc : it.second ) {
				if(proc.second == ProcessClass::UnsetClass && proc.second.classSource() == ProcessClass::CommandLineSource) {
					ASSERT(proc.second != ProcessClass::TransactionClass);
					result.address_class[proc.first] = ProcessClass(ProcessClass::TransactionClass, ProcessClass::AutoSource);
					totalTransactionProcesses++;
					machinesWithTransaction.insert(it.first.second);
				}
			}
		}
	}

	if( machinesWithTransaction.size() < logCount || totalTransactionProcesses < desiredTotalTransactionProcesses )
		return ConfigureAutoResult();

	result.auto_processes_with_transaction = totalTransactionProcesses;
	result.auto_machines_with_transaction = machinesWithTransaction.size();

	if( 3*totalTransactionProcesses > processCount )
		return ConfigureAutoResult();

	return result;
}

ACTOR Future<ConfigurationResult::Type> autoConfig( Database cx, ConfigureAutoResult conf ) {
	state Transaction tr(cx);

	if(!conf.address_class.size())
		return ConfigurationResult::INCOMPLETE_CONFIGURATION; //FIXME: correct return type

	loop {
		try {
			tr.setOption( FDBTransactionOptions::ACCESS_SYSTEM_KEYS );
			tr.setOption( FDBTransactionOptions::PRIORITY_SYSTEM_IMMEDIATE );
			tr.setOption( FDBTransactionOptions::LOCK_AWARE );

			vector<ProcessData> workers = wait( getWorkers(&tr) );
			std::map<NetworkAddress, Optional<Standalone<StringRef>>> address_processId;
			for(auto& w : workers) {
				address_processId[w.address] = w.locality.processId();
			}

			for(auto& it : conf.address_class) {
				if( it.second.classSource() == ProcessClass::CommandLineSource ) {
					tr.clear(processClassKeyFor(address_processId[it.first].get()));
				} else {
					tr.set(processClassKeyFor(address_processId[it.first].get()), processClassValue(it.second));
				}
			}

			if(conf.address_class.size())
				tr.set(processClassChangeKey, g_random->randomUniqueID().toString());

			if(conf.auto_logs != conf.old_logs)
				tr.set(configKeysPrefix.toString() + "auto_logs", format("%d", conf.auto_logs));

			if(conf.auto_proxies != conf.old_proxies)
				tr.set(configKeysPrefix.toString() + "auto_proxies", format("%d", conf.auto_proxies));

			if(conf.auto_resolvers != conf.old_resolvers)
				tr.set(configKeysPrefix.toString() + "auto_resolvers", format("%d", conf.auto_resolvers));


			if( conf.auto_replication != conf.old_replication ) {
				std::vector<StringRef> modes;
				modes.push_back(conf.auto_replication);
				std::map<std::string,std::string> m;
				auto r = buildConfiguration( modes, m );
				if (r != ConfigurationResult::SUCCESS)
					return r;

				for(auto& kv : m)
					tr.set(kv.first, kv.second);
			}

			wait( tr.commit() );
			return ConfigurationResult::SUCCESS;
		} catch( Error &e ) {
			wait( tr.onError(e));
		}
	}
}

Future<ConfigurationResult::Type> changeConfig( Database const& cx, std::vector<StringRef> const& modes, Optional<ConfigureAutoResult> const& conf ) {
	if( modes.size() && modes[0] == LiteralStringRef("auto") && conf.present() ) {
		return autoConfig(cx, conf.get());
	}

	std::map<std::string,std::string> m;
	auto r = buildConfiguration( modes, m );
	if (r != ConfigurationResult::SUCCESS)
		return r;
	return changeConfig(cx, m);
}

Future<ConfigurationResult::Type> changeConfig( Database const& cx, std::string const& modes ) {
	TraceEvent("ChangeConfig").detail("Mode", modes);
	std::map<std::string,std::string> m;
	auto r = buildConfiguration( modes, m );
	if (r != ConfigurationResult::SUCCESS)
		return r;
	return changeConfig(cx, m);
}

ACTOR Future<vector<ProcessData>> getWorkers( Transaction* tr ) {
	state Future<Standalone<RangeResultRef>> processClasses = tr->getRange( processClassKeys, CLIENT_KNOBS->TOO_MANY );
	state Future<Standalone<RangeResultRef>> processData = tr->getRange( workerListKeys, CLIENT_KNOBS->TOO_MANY );

	wait( success(processClasses) && success(processData) );
	ASSERT( !processClasses.get().more && processClasses.get().size() < CLIENT_KNOBS->TOO_MANY );
	ASSERT( !processData.get().more && processData.get().size() < CLIENT_KNOBS->TOO_MANY );

	std::map<Optional<Standalone<StringRef>>,ProcessClass> id_class;
	for( int i = 0; i < processClasses.get().size(); i++ ) {
		id_class[decodeProcessClassKey(processClasses.get()[i].key)] = decodeProcessClassValue(processClasses.get()[i].value);
	}

	std::vector<ProcessData> results;

	for( int i = 0; i < processData.get().size(); i++ ) {
		ProcessData data = decodeWorkerListValue(processData.get()[i].value);
		ProcessClass processClass = id_class[data.locality.processId()];

		if(processClass.classSource() == ProcessClass::DBSource || data.processClass.classType() == ProcessClass::UnsetClass)
			data.processClass = processClass;

		if(data.processClass.classType() != ProcessClass::TesterClass)
			results.push_back(data);
	}

	return results;
}

ACTOR Future<vector<ProcessData>> getWorkers( Database cx ) {
	state Transaction tr(cx);
	loop {
		try {
			tr.setOption( FDBTransactionOptions::READ_SYSTEM_KEYS );
			tr.setOption( FDBTransactionOptions::PRIORITY_SYSTEM_IMMEDIATE );  // necessary?
			tr.setOption( FDBTransactionOptions::LOCK_AWARE );
			vector<ProcessData> workers = wait( getWorkers(&tr) );
			return workers;
		} catch (Error& e) {
			wait( tr.onError(e) );
		}
	}
}

ACTOR Future<std::vector<NetworkAddress>> getCoordinators( Database cx ) {
	state Transaction tr(cx);
	loop {
		try {
			tr.setOption( FDBTransactionOptions::LOCK_AWARE );
			Optional<Value> currentKey = wait( tr.get( coordinatorsKey ) );
			if (!currentKey.present())
				return std::vector<NetworkAddress>();

			return ClusterConnectionString( currentKey.get().toString() ).coordinators();
		} catch (Error& e) {
			wait( tr.onError(e) );
		}
	}
}

ACTOR Future<CoordinatorsResult::Type> changeQuorum( Database cx, Reference<IQuorumChange> change ) {
	state Transaction tr(cx);
	state int retries = 0;

	loop {
		try {
			tr.setOption( FDBTransactionOptions::LOCK_AWARE );
			Optional<Value> currentKey = wait( tr.get( coordinatorsKey ) );

			if (!currentKey.present())
				return CoordinatorsResult::BAD_DATABASE_STATE;  // Someone deleted this key entirely?

			state ClusterConnectionString old( currentKey.get().toString() );
			if ( cx->cluster && old.clusterKeyName().toString() != cx->cluster->getConnectionFile()->getConnectionString().clusterKeyName() )
				return CoordinatorsResult::BAD_DATABASE_STATE;  // Someone changed the "name" of the database??

			state CoordinatorsResult::Type result = CoordinatorsResult::SUCCESS;
			std::vector<NetworkAddress> _desiredCoordinators = wait( change->getDesiredCoordinators( &tr, old.coordinators(), Reference<ClusterConnectionFile>(new ClusterConnectionFile(old)), result ) );
			std::vector<NetworkAddress> desiredCoordinators = _desiredCoordinators;
			if (result != CoordinatorsResult::SUCCESS)
				return result;
			if (!desiredCoordinators.size())
				return CoordinatorsResult::INVALID_NETWORK_ADDRESSES;
			std::sort(desiredCoordinators.begin(), desiredCoordinators.end());

			std::string newName = change->getDesiredClusterKeyName();
			if (newName.empty()) newName = old.clusterKeyName().toString();

			if ( old.coordinators() == desiredCoordinators && old.clusterKeyName() == newName)
				return retries ? CoordinatorsResult::SUCCESS : CoordinatorsResult::SAME_NETWORK_ADDRESSES;

			state ClusterConnectionString conn( desiredCoordinators, StringRef( newName + ':' + g_random->randomAlphaNumeric( 32 ) ) );

			if(g_network->isSimulated()) {
				for(int i = 0; i < (desiredCoordinators.size()/2)+1; i++) {
					auto address = NetworkAddress(desiredCoordinators[i].ip,desiredCoordinators[i].port,true,false);
					g_simulator.protectedAddresses.insert(address);
					TraceEvent("ProtectCoordinator").detail("Address", address).backtrace();
				}
			}

			TraceEvent("AttemptingQuorumChange").detail("FromCS", old.toString()).detail("ToCS", conn.toString());
			TEST(old.clusterKeyName() != conn.clusterKeyName());  // Quorum change with new name
			TEST(old.clusterKeyName() == conn.clusterKeyName()); // Quorum change with unchanged name

			vector<Future<Optional<LeaderInfo>>> leaderServers;
			ClientCoordinators coord( Reference<ClusterConnectionFile>( new ClusterConnectionFile( conn ) ) );
			for( int i = 0; i < coord.clientLeaderServers.size(); i++ )
				leaderServers.push_back( retryBrokenPromise( coord.clientLeaderServers[i].getLeader, GetLeaderRequest( coord.clusterKey, UID() ), TaskCoordinationReply ) );

			choose {
				when( wait( waitForAll( leaderServers ) ) ) {}
				when( wait( delay(5.0) ) ) {
					return CoordinatorsResult::COORDINATOR_UNREACHABLE;
				}
			}

			tr.set( coordinatorsKey, conn.toString() );

			wait( tr.commit() );
			ASSERT( false ); //commit should fail, but the value has changed
		} catch (Error& e) {
			TraceEvent("RetryQuorumChange").error(e).detail("Retries", retries);
			wait( tr.onError(e) );
			++retries;
		}
	}
}

struct SpecifiedQuorumChange : IQuorumChange {
	vector<NetworkAddress> desired;
	explicit SpecifiedQuorumChange( vector<NetworkAddress> const& desired ) : desired(desired) {}
	virtual Future<vector<NetworkAddress>> getDesiredCoordinators( Transaction* tr, vector<NetworkAddress> oldCoordinators, Reference<ClusterConnectionFile>, CoordinatorsResult::Type& ) {
		return desired;
	}
};
Reference<IQuorumChange> specifiedQuorumChange(vector<NetworkAddress> const& addresses) { return Reference<IQuorumChange>(new SpecifiedQuorumChange(addresses)); }

struct NoQuorumChange : IQuorumChange {
	virtual Future<vector<NetworkAddress>> getDesiredCoordinators( Transaction* tr, vector<NetworkAddress> oldCoordinators, Reference<ClusterConnectionFile>, CoordinatorsResult::Type& ) {
		return oldCoordinators;
	}
};
Reference<IQuorumChange> noQuorumChange() { return Reference<IQuorumChange>(new NoQuorumChange); }

struct NameQuorumChange : IQuorumChange {
	std::string newName;
	Reference<IQuorumChange> otherChange;
	explicit NameQuorumChange( std::string const& newName, Reference<IQuorumChange> const& otherChange ) : newName(newName), otherChange(otherChange) {}
	virtual Future<vector<NetworkAddress>> getDesiredCoordinators( Transaction* tr, vector<NetworkAddress> oldCoordinators, Reference<ClusterConnectionFile> cf, CoordinatorsResult::Type& t ) {
		return otherChange->getDesiredCoordinators(tr, oldCoordinators, cf, t);
	}
	virtual std::string getDesiredClusterKeyName() {
		return newName;
	}
};
Reference<IQuorumChange> nameQuorumChange(std::string const& name, Reference<IQuorumChange> const& other) {
	return Reference<IQuorumChange>(new NameQuorumChange( name, other ));
}

struct AutoQuorumChange : IQuorumChange {
	int desired;
	explicit AutoQuorumChange( int desired ) : desired(desired) {}

	virtual Future<vector<NetworkAddress>> getDesiredCoordinators( Transaction* tr, vector<NetworkAddress> oldCoordinators, Reference<ClusterConnectionFile> ccf, CoordinatorsResult::Type& err ) {
		return getDesired( this, tr, oldCoordinators, ccf, &err );
	}

	ACTOR static Future<int> getRedundancy( AutoQuorumChange* self, Transaction* tr ) {
		state Future<Optional<Value>> fStorageReplicas = tr->get( LiteralStringRef("storage_replicas").withPrefix( configKeysPrefix ) );
		state Future<Optional<Value>> fLogReplicas = tr->get( LiteralStringRef("log_replicas").withPrefix( configKeysPrefix ) );
		wait( success( fStorageReplicas ) && success( fLogReplicas ) );
		int redundancy = std::min(
			atoi( fStorageReplicas.get().get().toString().c_str() ),
			atoi( fLogReplicas.get().get().toString().c_str() ) );

		return redundancy;
	}

	ACTOR static Future<bool> isAcceptable( AutoQuorumChange* self, Transaction* tr, vector<NetworkAddress> oldCoordinators, Reference<ClusterConnectionFile> ccf, int desiredCount, std::set<AddressExclusion>* excluded ) {
		// Are there enough coordinators for the redundancy level?
		if (oldCoordinators.size() < desiredCount) return false;
		if (oldCoordinators.size() % 2 != 1) return false;

		// Check availability
		ClientCoordinators coord(ccf);
		vector<Future<Optional<LeaderInfo>>> leaderServers;
		for( int i = 0; i < coord.clientLeaderServers.size(); i++ )
			leaderServers.push_back( retryBrokenPromise( coord.clientLeaderServers[i].getLeader, GetLeaderRequest( coord.clusterKey, UID() ), TaskCoordinationReply ) );
		Optional<vector<Optional<LeaderInfo>>> results = wait( timeout( getAll(leaderServers), CLIENT_KNOBS->IS_ACCEPTABLE_DELAY ) );
		if (!results.present()) return false;  // Not all responded
		for(auto& r : results.get())
			if (!r.present())
				return false;   // Coordinator doesn't know about this database?

		// Check exclusions
		for(auto& c : oldCoordinators) {
			if (addressExcluded(*excluded, c)) return false;
		}

		// Check locality
		// FIXME: Actual locality!
		std::sort( oldCoordinators.begin(), oldCoordinators.end() );
		for(int i=1; i<oldCoordinators.size(); i++)
			if (oldCoordinators[i-1].ip == oldCoordinators[i].ip)
				return false;  // Multiple coordinators share an IP

		return true; // The status quo seems fine
	}

	ACTOR static Future<vector<NetworkAddress>> getDesired( AutoQuorumChange* self, Transaction* tr, vector<NetworkAddress> oldCoordinators, Reference<ClusterConnectionFile> ccf, CoordinatorsResult::Type* err ) {
		state int desiredCount = self->desired;

		if(desiredCount == -1) {
			int redundancy = wait( getRedundancy( self, tr ) );
			desiredCount = redundancy*2 - 1;
		}

		std::vector<AddressExclusion> excl = wait( getExcludedServers( tr ) );
		state std::set<AddressExclusion> excluded( excl.begin(), excl.end() );

		vector<ProcessData> _workers = wait(getWorkers(tr));
		state vector<ProcessData> workers = _workers;

		std::map<NetworkAddress, LocalityData> addr_locality;
		for(auto w : workers)
			addr_locality[w.address] = w.locality;

		// since we don't have the locality data for oldCoordinators:
		//     check if every old coordinator is in the workers vector and
		//     check if multiple old coordinators map to the same locality data (same machine)
		bool checkAcceptable = true;
		std::set<Optional<Standalone<StringRef>>> checkDuplicates;
		if (workers.size()){
			for (auto addr : oldCoordinators) {
				auto findResult = addr_locality.find(addr);
				if (findResult == addr_locality.end() || checkDuplicates.count(findResult->second.zoneId())){
					checkAcceptable = false;
					break;
				}
				checkDuplicates.insert(findResult->second.zoneId());
			}
		}

		if (checkAcceptable){
			bool ok = wait(isAcceptable(self, tr, oldCoordinators, ccf, desiredCount, &excluded));
			if (ok) return oldCoordinators;
		}

		std::vector<NetworkAddress> chosen;
		self->addDesiredWorkers(chosen, workers, desiredCount, excluded);

		if (chosen.size() < desiredCount) {
			if (chosen.size() < oldCoordinators.size()) {
				TraceEvent("NotEnoughMachinesForCoordinators").detail("EligibleWorkers", workers.size()).detail("DesiredCoordinators", desiredCount).detail("CurrentCoordinators", oldCoordinators.size());
				*err = CoordinatorsResult::NOT_ENOUGH_MACHINES;
				return vector<NetworkAddress>();
			}
			desiredCount = std::max(oldCoordinators.size(), (workers.size() - 1) | 1);
			chosen.resize(desiredCount);
		}

		return chosen;
	}

	void addDesiredWorkers(vector<NetworkAddress>& chosen, const vector<ProcessData>& workers, int desiredCount, const std::set<AddressExclusion>& excluded) {
		vector<ProcessData> remainingWorkers(workers);
		g_random->randomShuffle(remainingWorkers);

		std::map<StringRef, int> maxCounts;
		std::map<StringRef, std::map<StringRef, int>> currentCounts;
		std::map<StringRef, int> hardLimits;

		vector<StringRef> fields({
			LiteralStringRef("dcid"),
			LiteralStringRef("data_hall"),
			LiteralStringRef("zoneid"),
			LiteralStringRef("machineid")
		});

		for(auto field = fields.begin(); field != fields.end(); field++) {
			if(field->toString() == "machineid") {
				hardLimits[*field] = 1;
			}
			else {
				hardLimits[*field] = desiredCount;
			}
		}

		while(chosen.size() < desiredCount) {
			bool found = false;
			for (auto worker = remainingWorkers.begin(); worker != remainingWorkers.end(); worker++) {
				if(addressExcluded(excluded, worker->address)) {
					continue;
				}
				bool valid = true;
				for(auto field = fields.begin(); field != fields.end(); field++) {
					if(maxCounts[*field] == 0) {
						maxCounts[*field] = 1;
					}
					auto value = worker->locality.get(*field).orDefault(LiteralStringRef(""));
					auto currentCount = currentCounts[*field][value];
					if(currentCount >= maxCounts[*field]) {
						valid = false;
						break;
					}
				}
				if(valid) {
					for(auto field = fields.begin(); field != fields.end(); field++) {
						auto value = worker->locality.get(*field).orDefault(LiteralStringRef(""));
						currentCounts[*field][value] += 1;
					}
					chosen.push_back(worker->address);
					remainingWorkers.erase(worker);
					found = true;
					break;
				}
			}
			if(!found) {
				bool canIncrement = false;
				for(auto field = fields.begin(); field != fields.end(); field++) {
					if(maxCounts[*field] < hardLimits[*field]) {
						maxCounts[*field] += 1;
						canIncrement = true;
						break;
					}
				}
				if(!canIncrement) {
					break;
				}
			}
		}
	}
};
Reference<IQuorumChange> autoQuorumChange( int desired ) { return Reference<IQuorumChange>(new AutoQuorumChange(desired)); }

ACTOR Future<Void> excludeServers( Database cx, vector<AddressExclusion> servers ) {
	state Transaction tr(cx);
	state std::string versionKey = g_random->randomUniqueID().toString();
	loop {
		try {
			tr.setOption( FDBTransactionOptions::ACCESS_SYSTEM_KEYS );
			tr.setOption( FDBTransactionOptions::PRIORITY_SYSTEM_IMMEDIATE );
			tr.setOption( FDBTransactionOptions::LOCK_AWARE );

			tr.addReadConflictRange( singleKeyRange(excludedServersVersionKey) ); //To conflict with parallel includeServers
			tr.set( excludedServersVersionKey, versionKey );
			for(auto& s : servers)
				tr.set( encodeExcludedServersKey(s), StringRef() );

			TraceEvent("ExcludeServersCommit").detail("Servers", describe(servers));

			wait( tr.commit() );
			return Void();
		} catch (Error& e) {
			wait( tr.onError(e) );
		}
	}
}

ACTOR Future<Void> includeServers( Database cx, vector<AddressExclusion> servers ) {
	state bool includeAll = false;
	state Transaction tr(cx);
	state std::string versionKey = g_random->randomUniqueID().toString();
	loop {
		try {
			tr.setOption( FDBTransactionOptions::ACCESS_SYSTEM_KEYS );
			tr.setOption( FDBTransactionOptions::PRIORITY_SYSTEM_IMMEDIATE );
			tr.setOption( FDBTransactionOptions::LOCK_AWARE );

			// includeServers might be used in an emergency transaction, so make sure it is retry-self-conflicting and CAUSAL_WRITE_RISKY
			tr.setOption( FDBTransactionOptions::CAUSAL_WRITE_RISKY );
			tr.addReadConflictRange( singleKeyRange(excludedServersVersionKey) );

			tr.set( excludedServersVersionKey, versionKey );
			for(auto& s : servers ) {
				if (!s.isValid()) {
					tr.clear( excludedServersKeys );
					includeAll = true;
				} else if (s.isWholeMachine()) {
					// Eliminate both any ip-level exclusion (1.2.3.4) and any port-level exclusions (1.2.3.4:5)
					tr.clear( KeyRangeRef( encodeExcludedServersKey(s), encodeExcludedServersKey(s) + char(':'+1) ) );
				} else {
					tr.clear( encodeExcludedServersKey(s) );
				}
			}

			TraceEvent("IncludeServersCommit").detail("Servers", describe(servers));

			wait( tr.commit() );
			return Void();
		} catch (Error& e) {
			TraceEvent("IncludeServersError").error(e, true);
			wait( tr.onError(e) );
		}
	}
}

ACTOR Future<Void> setClass( Database cx, AddressExclusion server, ProcessClass processClass ) {
	state Transaction tr(cx);

	loop {
		try {
			tr.setOption( FDBTransactionOptions::ACCESS_SYSTEM_KEYS );
			tr.setOption( FDBTransactionOptions::PRIORITY_SYSTEM_IMMEDIATE );
			tr.setOption( FDBTransactionOptions::LOCK_AWARE );

			vector<ProcessData> workers = wait( getWorkers(&tr) );

			bool foundChange = false;
			for(int i = 0; i < workers.size(); i++) {
				if( server.excludes(workers[i].address) ) {
					if(processClass.classType() != ProcessClass::InvalidClass)
						tr.set(processClassKeyFor(workers[i].locality.processId().get()), processClassValue(processClass));
					else
						tr.clear(processClassKeyFor(workers[i].locality.processId().get()));
					foundChange = true;
				}
			}

			if(foundChange)
				tr.set(processClassChangeKey, g_random->randomUniqueID().toString());

			wait( tr.commit() );
			return Void();
		} catch (Error& e) {
			wait( tr.onError(e) );
		}
	}
}

ACTOR static Future<vector<AddressExclusion>> getExcludedServers( Transaction* tr ) {
	Standalone<RangeResultRef> r = wait( tr->getRange( excludedServersKeys, CLIENT_KNOBS->TOO_MANY ) );
	ASSERT( !r.more && r.size() < CLIENT_KNOBS->TOO_MANY );

	vector<AddressExclusion> exclusions;
	for(auto i = r.begin(); i != r.end(); ++i) {
		auto a = decodeExcludedServersKey( i->key );
		if (a.isValid())
			exclusions.push_back( a );
	}
	return exclusions;
}

ACTOR Future<vector<AddressExclusion>> getExcludedServers( Database cx ) {
	state Transaction tr(cx);
	loop {
		try {
			tr.setOption( FDBTransactionOptions::READ_SYSTEM_KEYS );
			tr.setOption( FDBTransactionOptions::PRIORITY_SYSTEM_IMMEDIATE );  // necessary?
			tr.setOption( FDBTransactionOptions::LOCK_AWARE );
			vector<AddressExclusion> exclusions = wait( getExcludedServers(&tr) );
			return exclusions;
		} catch (Error& e) {
			wait( tr.onError(e) );
		}
	}
}

ACTOR Future<int> setDDMode( Database cx, int mode ) {
	state Transaction tr(cx);
	state int oldMode = -1;
	state BinaryWriter wr(Unversioned());
	wr << mode;

	loop {
		try {
			Optional<Value> old = wait( tr.get( dataDistributionModeKey ) );
			if (oldMode < 0) {
				oldMode = 1;
				if (old.present()) {
					BinaryReader rd(old.get(), Unversioned());
					rd >> oldMode;
				}
			}
			if (!mode) {
				BinaryWriter wrMyOwner(Unversioned());
				wrMyOwner << dataDistributionModeLock;
				tr.set( moveKeysLockOwnerKey, wrMyOwner.toStringRef() );
			}

			tr.set( dataDistributionModeKey, wr.toStringRef() );

			wait( tr.commit() );
			return oldMode;
		} catch (Error& e) {
			TraceEvent("SetDDModeRetrying").error(e);
			wait (tr.onError(e));
		}
	}
}

ACTOR Future<Void> waitForExcludedServers( Database cx, vector<AddressExclusion> excl ) {
	state std::set<AddressExclusion> exclusions( excl.begin(), excl.end() );

	if (!excl.size()) return Void();

	loop {
		state Transaction tr(cx);
		try {
			tr.setOption( FDBTransactionOptions::READ_SYSTEM_KEYS );
			tr.setOption( FDBTransactionOptions::PRIORITY_SYSTEM_IMMEDIATE );  // necessary?
			tr.setOption( FDBTransactionOptions::LOCK_AWARE );

			// Just getting a consistent read version proves that a set of tlogs satisfying the exclusions has completed recovery

			// Check that there aren't any storage servers with addresses violating the exclusions
			Standalone<RangeResultRef> serverList = wait( tr.getRange( serverListKeys, CLIENT_KNOBS->TOO_MANY ) );
			ASSERT( !serverList.more && serverList.size() < CLIENT_KNOBS->TOO_MANY );

			state bool ok = true;
			for(auto& s : serverList) {
				auto addr = decodeServerListValue( s.value ).address();
				if ( addressExcluded(exclusions, addr) ) {
					ok = false;
					break;
				}
			}

			if (ok) {
				Optional<Standalone<StringRef>> value = wait( tr.get(logsKey) );
				ASSERT(value.present());
				auto logs = decodeLogsValue(value.get());
				for( auto const& log : logs.first ) {
					if (log.second == NetworkAddress() || addressExcluded(exclusions, log.second)) {
						ok = false;
						break;
					}
				}
				for( auto const& log : logs.second ) {
					if (log.second == NetworkAddress() || addressExcluded(exclusions, log.second)) {
						ok = false;
						break;
					}
				}
			}

			if (ok) return Void();

			wait( delayJittered( 1.0 ) );  // SOMEDAY: watches!
		} catch (Error& e) {
			wait( tr.onError(e) );
		}
	}
}

ACTOR Future<Void> waitForFullReplication( Database cx ) {
	state ReadYourWritesTransaction tr(cx);
	loop {
		try {
			tr.setOption( FDBTransactionOptions::READ_SYSTEM_KEYS );
			tr.setOption( FDBTransactionOptions::PRIORITY_SYSTEM_IMMEDIATE );
			tr.setOption( FDBTransactionOptions::LOCK_AWARE );

			Standalone<RangeResultRef> confResults = wait( tr.getRange(configKeys, CLIENT_KNOBS->TOO_MANY) );
			ASSERT( !confResults.more && confResults.size() < CLIENT_KNOBS->TOO_MANY );
			state DatabaseConfiguration config;
			config.fromKeyValues((VectorRef<KeyValueRef>) confResults);
			
			state std::vector<Future<Optional<Value>>> replicasFutures;
			for(auto& region : config.regions) {
				replicasFutures.push_back(tr.get(datacenterReplicasKeyFor(region.dcId)));
			}
			wait( waitForAll(replicasFutures) );

			state std::vector<Future<Void>> watchFutures;
			for(int i = 0; i < config.regions.size(); i++) {
				if( !replicasFutures[i].get().present() || decodeDatacenterReplicasValue(replicasFutures[i].get().get()) < config.storageTeamSize ) {
					watchFutures.push_back(tr.watch(datacenterReplicasKeyFor(config.regions[i].dcId)));
				}
			}

			if( !watchFutures.size() || (config.usableRegions == 1 && watchFutures.size() < config.regions.size())) {
				return Void();
			}

			wait( tr.commit() );
			wait( waitForAny(watchFutures) );
			tr.reset();
		} catch (Error& e) {
			wait( tr.onError(e) );
		}
	}
}

ACTOR Future<Void> timeKeeperSetDisable(Database cx) {
	loop {
		state Transaction tr(cx);
		try {
			tr.setOption(FDBTransactionOptions::ACCESS_SYSTEM_KEYS);
			tr.setOption(FDBTransactionOptions::LOCK_AWARE);
			tr.set(timeKeeperDisableKey, StringRef());
			wait(tr.commit());
			return Void();
		} catch (Error &e) {
			wait(tr.onError(e));
		}
	}
}

ACTOR Future<Void> lockDatabase( Transaction* tr, UID id ) {
	tr->setOption(FDBTransactionOptions::ACCESS_SYSTEM_KEYS);
	tr->setOption(FDBTransactionOptions::LOCK_AWARE);
	Optional<Value> val = wait( tr->get(databaseLockedKey) );

	if(val.present()) {
		if(BinaryReader::fromStringRef<UID>(val.get().substr(10), Unversioned()) == id) {
			return Void();
		} else {
			//TraceEvent("DBA_LockLocked").detail("Expecting", id).detail("Lock", BinaryReader::fromStringRef<UID>(val.get().substr(10), Unversioned()));
			throw database_locked();
		}
	}

	tr->atomicOp(databaseLockedKey, BinaryWriter::toValue(id, Unversioned()).withPrefix(LiteralStringRef("0123456789")).withSuffix(LiteralStringRef("\x00\x00\x00\x00")), MutationRef::SetVersionstampedValue);
	tr->addWriteConflictRange(normalKeys);
	return Void();
}

ACTOR Future<Void> lockDatabase( Reference<ReadYourWritesTransaction> tr, UID id ) {
	tr->setOption(FDBTransactionOptions::ACCESS_SYSTEM_KEYS);
	tr->setOption(FDBTransactionOptions::LOCK_AWARE);
	Optional<Value> val = wait( tr->get(databaseLockedKey) );

	if(val.present()) {
		if(BinaryReader::fromStringRef<UID>(val.get().substr(10), Unversioned()) == id) {
			return Void();
		} else {
			//TraceEvent("DBA_LockLocked").detail("Expecting", id).detail("Lock", BinaryReader::fromStringRef<UID>(val.get().substr(10), Unversioned()));
			throw database_locked();
		}
	}

	tr->atomicOp(databaseLockedKey, BinaryWriter::toValue(id, Unversioned()).withPrefix(LiteralStringRef("0123456789")).withSuffix(LiteralStringRef("\x00\x00\x00\x00")), MutationRef::SetVersionstampedValue);
	tr->addWriteConflictRange(normalKeys);
	return Void();
}

ACTOR Future<Void> lockDatabase( Database cx, UID id ) {
	state Transaction tr(cx);
	loop {
		try {
			wait( lockDatabase(&tr, id) );
			wait( tr.commit() );
			return Void();
		} catch( Error &e ) {
			if(e.code() == error_code_database_locked)
				throw e;
			wait( tr.onError(e) );
		}
	}
}

ACTOR Future<Void> unlockDatabase( Transaction* tr, UID id ) {
	tr->setOption(FDBTransactionOptions::ACCESS_SYSTEM_KEYS);
	tr->setOption(FDBTransactionOptions::LOCK_AWARE);
	Optional<Value> val = wait( tr->get(databaseLockedKey) );

	if(!val.present())
		return Void();

	if(val.present() && BinaryReader::fromStringRef<UID>(val.get().substr(10), Unversioned()) != id) {
		//TraceEvent("DBA_UnlockLocked").detail("Expecting", id).detail("Lock", BinaryReader::fromStringRef<UID>(val.get().substr(10), Unversioned()));
		throw database_locked();
	}

	tr->clear(singleKeyRange(databaseLockedKey));
	return Void();
}

ACTOR Future<Void> unlockDatabase( Reference<ReadYourWritesTransaction> tr, UID id ) {
	tr->setOption(FDBTransactionOptions::ACCESS_SYSTEM_KEYS);
	tr->setOption(FDBTransactionOptions::LOCK_AWARE);
	Optional<Value> val = wait( tr->get(databaseLockedKey) );

	if(!val.present())
		return Void();

	if(val.present() && BinaryReader::fromStringRef<UID>(val.get().substr(10), Unversioned()) != id) {
		//TraceEvent("DBA_UnlockLocked").detail("Expecting", id).detail("Lock", BinaryReader::fromStringRef<UID>(val.get().substr(10), Unversioned()));
		throw database_locked();
	}

	tr->clear(singleKeyRange(databaseLockedKey));
	return Void();
}

ACTOR Future<Void> unlockDatabase( Database cx, UID id ) {
	state Transaction tr(cx);
	loop {
		try {
			wait( unlockDatabase(&tr, id) );
			wait( tr.commit() );
			return Void();
		} catch( Error &e ) {
			if(e.code() == error_code_database_locked)
				throw e;
			wait( tr.onError(e) );
		}
	}
}

ACTOR Future<Void> checkDatabaseLock( Transaction* tr, UID id ) {
	tr->setOption(FDBTransactionOptions::ACCESS_SYSTEM_KEYS);
	tr->setOption(FDBTransactionOptions::LOCK_AWARE);
	Optional<Value> val = wait( tr->get(databaseLockedKey) );

	if (val.present() && BinaryReader::fromStringRef<UID>(val.get().substr(10), Unversioned()) != id) {
		//TraceEvent("DBA_CheckLocked").detail("Expecting", id).detail("Lock", BinaryReader::fromStringRef<UID>(val.get().substr(10), Unversioned())).backtrace();
		throw database_locked();
	}

	return Void();
}

ACTOR Future<Void> checkDatabaseLock( Reference<ReadYourWritesTransaction> tr, UID id ) {
	tr->setOption(FDBTransactionOptions::ACCESS_SYSTEM_KEYS);
	tr->setOption(FDBTransactionOptions::LOCK_AWARE);
	Optional<Value> val = wait( tr->get(databaseLockedKey) );

	if (val.present() && BinaryReader::fromStringRef<UID>(val.get().substr(10), Unversioned()) != id) {
		//TraceEvent("DBA_CheckLocked").detail("Expecting", id).detail("Lock", BinaryReader::fromStringRef<UID>(val.get().substr(10), Unversioned())).backtrace();
		throw database_locked();
	}

	return Void();
}

ACTOR Future<Void> forceRecovery (Reference<ClusterConnectionFile> clusterFile) {
	state Reference<AsyncVar<Optional<ClusterInterface>>> clusterInterface(new AsyncVar<Optional<ClusterInterface>>);
	state Future<Void> leaderMon = monitorLeader<ClusterInterface>(clusterFile, clusterInterface);

<<<<<<< HEAD
	loop{
		choose {
			when( wait( clusterInterface->get().present() ? brokenPromiseToNever( clusterInterface->get().get().forceRecovery.getReply( ForceRecoveryRequest() ) ) : Never() ) ) {
				return Void();
			}
			when( wait(clusterInterface->onChange()) ) {}
=======
	while(!clusterInterface->get().present()) {
		Void _ = wait(clusterInterface->onChange());
	}

	ErrorOr<Void> _ = wait(clusterInterface->get().get().forceRecovery.tryGetReply( ForceRecoveryRequest() ));
	return Void();
}

ACTOR Future<Void> waitForPrimaryDC( Database cx, StringRef dcId ) {
	state ReadYourWritesTransaction tr(cx);

	loop {
		try {
			tr.setOption(FDBTransactionOptions::ACCESS_SYSTEM_KEYS);
			Optional<Value> res = wait( tr.get(primaryDatacenterKey) );
			if(res.present() && res.get() == dcId) {
				return Void();
			}

			state Future<Void> watchFuture = tr.watch(primaryDatacenterKey);
			Void _ = wait(tr.commit());
			Void _ = wait(watchFuture);
			tr.reset();
		} catch (Error& e) {
			Void _ = wait( tr.onError(e) );
>>>>>>> 9de55f36
		}
	}
}

json_spirit::Value_type normJSONType(json_spirit::Value_type type) {
	if (type == json_spirit::int_type)
		return json_spirit::real_type;
	return type;
}

void schemaCoverage( std::string const& spath, bool covered ) {
	static std::map<bool, std::set<std::string>> coveredSchemaPaths;

	if( coveredSchemaPaths[covered].insert(spath).second ) {
		TraceEvent ev(SevInfo, "CodeCoverage");
		ev.detail("File", "documentation/StatusSchema.json/" + spath).detail("Line", 0);
		if (!covered)
			ev.detail("Covered", 0);
	}
}

bool schemaMatch( StatusObject const schema, StatusObject const result, std::string& errorStr, Severity sev, bool checkCoverage, std::string path, std::string schema_path ) {
	// Returns true if everything in `result` is permitted by `schema`

	// Really this should recurse on "values" rather than "objects"?

	bool ok = true;

	try {
		for(auto& rkv : result) {
			auto& key = rkv.first;
			auto& rv = rkv.second;
			std::string kpath = path + "." + key;
			std::string spath = schema_path + "." + key;

			if(checkCoverage) schemaCoverage(spath);

			if (!schema.count(key)) {
				errorStr += format("ERROR: Unknown key `%s'\n", kpath.c_str());
				TraceEvent(sev, "SchemaMismatch").detail("Path", kpath).detail("SchemaPath", spath);
				ok = false;
				continue;
			}
			auto& sv = schema.at(key);

			if (sv.type() == json_spirit::obj_type && sv.get_obj().count("$enum")) {
				auto& enum_values = sv.get_obj().at("$enum").get_array();

				bool any_match = false;
				for(auto& enum_item : enum_values)
					if (enum_item == rv) {
						any_match = true;
						if(checkCoverage) schemaCoverage(spath + ".$enum." + enum_item.get_str());
						break;
					}
				if (!any_match) {
					errorStr += format("ERROR: Unknown value `%s' for key `%s'\n", json_spirit::write_string(rv).c_str(), kpath.c_str());
					TraceEvent(sev, "SchemaMismatch").detail("Path", kpath).detail("SchemaEnumItems", enum_values.size()).detail("Value", json_spirit::write_string(rv));
					if(checkCoverage) schemaCoverage(spath + ".$enum." + json_spirit::write_string(rv));
					ok = false;
				}
			} else if (sv.type() == json_spirit::obj_type && sv.get_obj().count("$map")) {
				if (rv.type() != json_spirit::obj_type) {
					errorStr += format("ERROR: Expected an object as the value for key `%s'\n", kpath.c_str());
					TraceEvent(sev, "SchemaMismatch").detail("Path", kpath).detail("SchemaType", sv.type()).detail("ValueType", rv.type());
					ok = false;
					continue;
				}
				if(sv.get_obj().at("$map").type() != json_spirit::obj_type) {
					continue;
				}
				auto& schema_obj = sv.get_obj().at("$map").get_obj();
				auto& value_obj = rv.get_obj();

				if(checkCoverage) schemaCoverage(spath + ".$map");

				for(auto& value_pair : value_obj) {
					auto vpath = kpath + "[" + value_pair.first + "]";
					auto upath = spath + ".$map";
					if (value_pair.second.type() != json_spirit::obj_type) {
						errorStr += format("ERROR: Expected an object for `%s'\n", vpath.c_str());
						TraceEvent(sev, "SchemaMismatch").detail("Path", vpath).detail("ValueType", value_pair.second.type());
						ok = false;
						continue;
					}
					if (!schemaMatch(schema_obj, value_pair.second.get_obj(), errorStr, sev, checkCoverage, vpath, upath))
						ok = false;
				}
			} else {
				// The schema entry isn't an operator, so it asserts a type and (depending on the type) recursive schema definition
				if (normJSONType(sv.type()) != normJSONType(rv.type())) {
					errorStr += format("ERROR: Incorrect value type for key `%s'\n", kpath.c_str());
					TraceEvent(sev, "SchemaMismatch").detail("Path", kpath).detail("SchemaType", sv.type()).detail("ValueType", rv.type());
					ok = false;
					continue;
				}
				if (rv.type() == json_spirit::array_type) {
					auto& value_array = rv.get_array();
					auto& schema_array = sv.get_array();
					if (!schema_array.size()) {
						// An empty schema array means that the value array is required to be empty
						if (value_array.size()) {
							errorStr += format("ERROR: Expected an empty array for key `%s'\n", kpath.c_str());
							TraceEvent(sev, "SchemaMismatch").detail("Path", kpath).detail("SchemaSize", schema_array.size()).detail("ValueSize", value_array.size());
							ok = false;
							continue;
						}
					} else if (schema_array.size() == 1 && schema_array[0].type() == json_spirit::obj_type) {
						// A one item schema array means that all items in the value must match the first item in the schema
						auto& schema_obj = schema_array[0].get_obj();
						int index = 0;
						for(auto &value_item : value_array) {
							if (value_item.type() != json_spirit::obj_type) {
								errorStr += format("ERROR: Expected all array elements to be objects for key `%s'\n", kpath.c_str());
								TraceEvent(sev, "SchemaMismatch").detail("Path", kpath + format("[%d]",index)).detail("ValueType", value_item.type());
								ok = false;
								continue;
							}
							if (!schemaMatch(schema_obj, value_item.get_obj(), errorStr, sev, checkCoverage, kpath + format("[%d]", index), spath + "[0]"))
								ok = false;
							index++;
						}
					} else
						ASSERT(false);  // Schema doesn't make sense
				} else if (rv.type() == json_spirit::obj_type) {
					auto& schema_obj = sv.get_obj();
					auto& value_obj = rv.get_obj();
					if (!schemaMatch(schema_obj, value_obj, errorStr, sev, checkCoverage, kpath, spath))
						ok = false;
				}
			}
		}
		return ok;
	} catch (std::exception& e) {
		TraceEvent(SevError, "SchemaMatchException").detail("What", e.what()).detail("Path", path).detail("SchemaPath", schema_path);
		throw unknown_error();
	}
}

TEST_CASE("ManagementAPI/AutoQuorumChange/checkLocality") {
	wait(Future<Void>(Void()));

	std::vector<ProcessData> workers;
	std::vector<NetworkAddress> chosen;
	std::set<AddressExclusion> excluded;
	AutoQuorumChange change(5);

	for(int i = 0; i < 10; i++) {
		ProcessData data;
		auto dataCenter = std::to_string(i / 4 % 2);
		auto dataHall = dataCenter + std::to_string(i / 2 % 2);
		auto rack = dataHall + std::to_string(i % 2);
		auto machineId = rack + std::to_string(i);
		data.locality.set(LiteralStringRef("dcid"), StringRef(dataCenter));
		data.locality.set(LiteralStringRef("data_hall"), StringRef(dataHall));
		data.locality.set(LiteralStringRef("rack"), StringRef(rack));
		data.locality.set(LiteralStringRef("zoneid"), StringRef(rack));
		data.locality.set(LiteralStringRef("machineid"), StringRef(machineId));
		data.address.ip = i;

		workers.push_back(data);
	}

	change.addDesiredWorkers(chosen, workers, 5, excluded);
	std::map<StringRef, std::set<StringRef>> chosenValues;

	ASSERT(chosen.size() == 5);
	std::vector<StringRef> fields({
		LiteralStringRef("dcid"),
		LiteralStringRef("data_hall"),
		LiteralStringRef("zoneid"),
		LiteralStringRef("machineid")
	});
	for(auto worker = chosen.begin(); worker != chosen.end(); worker++) {
		ASSERT(worker->ip < workers.size());
		LocalityData data = workers[worker->ip].locality;
		for(auto field = fields.begin(); field != fields.end(); field++) {
			chosenValues[*field].insert(data.get(*field).get());
		}
	}

	ASSERT(chosenValues[LiteralStringRef("dcid")].size() == 2);
	ASSERT(chosenValues[LiteralStringRef("data_hall")].size() == 4);
	ASSERT(chosenValues[LiteralStringRef("zoneid")].size() == 5);
	ASSERT(chosenValues[LiteralStringRef("machineid")].size() == 5);

	return Void();
}<|MERGE_RESOLUTION|>--- conflicted
+++ resolved
@@ -1387,16 +1387,8 @@
 	state Reference<AsyncVar<Optional<ClusterInterface>>> clusterInterface(new AsyncVar<Optional<ClusterInterface>>);
 	state Future<Void> leaderMon = monitorLeader<ClusterInterface>(clusterFile, clusterInterface);
 
-<<<<<<< HEAD
-	loop{
-		choose {
-			when( wait( clusterInterface->get().present() ? brokenPromiseToNever( clusterInterface->get().get().forceRecovery.getReply( ForceRecoveryRequest() ) ) : Never() ) ) {
-				return Void();
-			}
-			when( wait(clusterInterface->onChange()) ) {}
-=======
 	while(!clusterInterface->get().present()) {
-		Void _ = wait(clusterInterface->onChange());
+		wait(clusterInterface->onChange());
 	}
 
 	ErrorOr<Void> _ = wait(clusterInterface->get().get().forceRecovery.tryGetReply( ForceRecoveryRequest() ));
@@ -1415,12 +1407,11 @@
 			}
 
 			state Future<Void> watchFuture = tr.watch(primaryDatacenterKey);
-			Void _ = wait(tr.commit());
-			Void _ = wait(watchFuture);
+			wait(tr.commit());
+			wait(watchFuture);
 			tr.reset();
 		} catch (Error& e) {
-			Void _ = wait( tr.onError(e) );
->>>>>>> 9de55f36
+			wait( tr.onError(e) );
 		}
 	}
 }
