/*
 * LogSystem.h
 *
 * This source file is part of the FoundationDB open source project
 *
 * Copyright 2013-2018 Apple Inc. and the FoundationDB project authors
 *
 * Licensed under the Apache License, Version 2.0 (the "License");
 * you may not use this file except in compliance with the License.
 * You may obtain a copy of the License at
 *
 *     http://www.apache.org/licenses/LICENSE-2.0
 *
 * Unless required by applicable law or agreed to in writing, software
 * distributed under the License is distributed on an "AS IS" BASIS,
 * WITHOUT WARRANTIES OR CONDITIONS OF ANY KIND, either express or implied.
 * See the License for the specific language governing permissions and
 * limitations under the License.
 */

#ifndef FDBSERVER_LOGSYSTEM_H
#define FDBSERVER_LOGSYSTEM_H

#include <set>
#include <stdint.h>
#include <vector>
#include <unordered_map>

#include "fdbclient/DatabaseConfiguration.h"
#include "fdbclient/FDBTypes.h"
#include "fdbrpc/Locality.h"
#include "fdbrpc/Replication.h"
#include "fdbrpc/ReplicationPolicy.h"
#include "fdbserver/MutationTracking.h"
#include "fdbserver/ptxn/MessageSerializer.h"
#include "fdbserver/SpanContextMessage.h"
#include "fdbserver/TLogGroup.actor.h"
#include "fdbserver/TLogInterface.h"
#include "fdbserver/WorkerInterface.actor.h"
#include "flow/Arena.h"
#include "flow/Error.h"
#include "flow/Histogram.h"
#include "flow/IndexedSet.h"
#include "flow/Knobs.h"

struct DBCoreState;
struct TLogSet;
struct CoreTLogSet;
struct RecruitFromConfigurationReply;
struct RecruitRemoteFromConfigurationReply;
struct InitializeBackupReply;
struct LogPushData;
struct LocalityData;

struct ConnectionResetInfo : public ReferenceCounted<ConnectionResetInfo> {
	double lastReset;
	Future<Void> resetCheck;
	int slowReplies;
	int fastReplies;

	ConnectionResetInfo() : lastReset(now()), resetCheck(Void()), slowReplies(0), fastReplies(0) {}
};

// The set of tLog servers, logRouters and backupWorkers for a log tag
class LogSet : NonCopyable, public ReferenceCounted<LogSet> {
public:
	std::vector<Reference<AsyncVar<OptionalInterface<ptxn::TLogInterface_PassivelyPull>>>> logServersPtxn;
	std::vector<ptxn::TLogGroupID> tLogGroupIDs;
	std::map<ptxn::TLogGroupID, std::vector<Reference<AsyncVar<OptionalInterface<ptxn::TLogInterface_PassivelyPull>>>>>
	    groupIdToInterfaces;

	std::vector<Reference<AsyncVar<OptionalInterface<TLogInterface>>>> logServers;
	std::vector<Reference<AsyncVar<OptionalInterface<TLogInterface>>>> logRouters;
	std::vector<Reference<AsyncVar<OptionalInterface<BackupInterface>>>> backupWorkers;
	std::vector<Reference<ConnectionResetInfo>> connectionResetTrackers;
	std::vector<Reference<Histogram>> tlogPushDistTrackers;
	int32_t tLogWriteAntiQuorum;
	int32_t tLogReplicationFactor;
	std::vector<LocalityData> tLogLocalities; // Stores the localities of the log servers
	TLogVersion tLogVersion;
	Reference<IReplicationPolicy> tLogPolicy;
	Reference<LocalitySet> logServerSet;
	std::vector<int> logIndexArray;
	std::vector<LocalityEntry> logEntryArray;
	bool isLocal; // true if the LogSet is in primary DC or primary DC's satellite
	int8_t locality;
	Version startVersion;
	std::vector<Future<TLogLockResult>> replies;
	std::vector<std::vector<int>> satelliteTagLocations;

	LogSet()
	  : tLogWriteAntiQuorum(0), tLogReplicationFactor(0), isLocal(true), locality(tagLocalityInvalid),
	    startVersion(invalidVersion) {}
	LogSet(const TLogSet& tlogSet);
	LogSet(const CoreTLogSet& coreSet);

	std::string logRouterString();

	bool hasLogRouter(UID id) const;

	bool hasBackupWorker(UID id) const;

	std::string logServerString();

	void populateSatelliteTagLocations(int logRouterTags, int oldLogRouterTags, int txsTags, int oldTxsTags);

	void checkSatelliteTagLocations();

	int bestLocationFor(Tag tag);

	void updateLocalitySet(std::vector<LocalityData> const& localities);

	bool satisfiesPolicy(const std::vector<LocalityEntry>& locations);

	void getPushLocations(VectorRef<Tag> tags,
	                      std::vector<int>& locations,
	                      int locationOffset,
	                      bool allLocations = false);

private:
	std::vector<LocalityEntry> alsoServers, resultEntries;
	std::vector<int> newLocations;
};

struct ILogSystem {
	// Represents a particular (possibly provisional) epoch of the log subsystem
	struct IPeekCursor {
		// clones the peek cursor, however you cannot call getMore() on the cloned cursor.
		virtual Reference<IPeekCursor> cloneNoMore() = 0;

		virtual void setProtocolVersion(ProtocolVersion version) = 0;

		// if hasMessage() returns true, getMessage(), getMessageWithTags(), or reader() can be called.
		// does not modify the cursor
		virtual bool hasMessage() const = 0;

		// pre: only callable if hasMessage() returns true
		// return the tags associated with the message for the current sequence
		virtual VectorRef<Tag> getTags() const = 0;

		// pre: only callable if hasMessage() returns true
		// returns the arena containing the contents of getMessage(), getMessageWithTags(), and reader()
		virtual Arena& arena() = 0;

		// pre: only callable if hasMessage() returns true
		// returns an arena reader for the next message
		// caller cannot call getMessage(), getMessageWithTags(), and reader()
		// the caller must advance the reader before calling nextMessage()
		virtual ArenaReader* reader() = 0;

		// pre: only callable if hasMessage() returns true
		// caller cannot call getMessage(), getMessageWithTags(), and reader()
		// return the contents of the message for the current sequence
		virtual StringRef getMessage() = 0;

		// pre: only callable if hasMessage() returns true
		// caller cannot call getMessage(), getMessageWithTags(), and reader()
		// return the contents of the message for the current sequence
		virtual StringRef getMessageWithTags() = 0;

		// pre: only callable after getMessage(), getMessageWithTags(), or reader()
		// post: hasMessage() and version() have been updated
		// hasMessage() will never return false "in the middle" of a version (that is, if it does return false,
		// version().subsequence will be zero)  < FIXME: Can we lose this property?
		virtual void nextMessage() = 0;

		// advances the cursor to the supplied LogMessageVersion, and updates hasMessage
		virtual void advanceTo(LogMessageVersion n) = 0;

		// returns immediately if hasMessage() returns true.
		// returns when either the result of hasMessage() or version() has changed, or a cursor has internally been
		// exhausted.
		virtual Future<Void> getMore(TaskPriority taskID = TaskPriority::TLogPeekReply) = 0;

		// returns when the failure monitor detects that the servers associated with the cursor are failed
		virtual Future<Void> onFailed() = 0;

		// returns false if:
		// (1) the failure monitor detects that the servers associated with the cursor is failed
		// (2) the interface is not present
		// (3) the cursor cannot return any more results
		virtual bool isActive() const = 0;

		// returns true if the cursor cannot return any more results
		virtual bool isExhausted() const = 0;

		// Returns the smallest possible message version which the current message (if any) or a subsequent message
		// might have (If hasMessage(), this is therefore the message version of the current message)
		virtual const LogMessageVersion& version() const = 0;

		// So far, the cursor has returned all messages which both satisfy the criteria passed to peek() to create the
		// cursor AND have (popped(),0) <= message version number <= version() Other messages might have been skipped
		virtual Version popped() const = 0;

		// Returns the maximum version known to have been pushed (not necessarily durably) into the log system (0 is
		// always a possible result!)
		virtual Version getMaxKnownVersion() const { return 0; }

		virtual Version getMinKnownCommittedVersion() const = 0;

		virtual Optional<UID> getPrimaryPeekLocation() const = 0;

		virtual Optional<UID> getCurrentPeekLocation() const = 0;

		virtual void addref() = 0;

		virtual void delref() = 0;
	};

	struct ServerPeekCursor final : IPeekCursor, ReferenceCounted<ServerPeekCursor> {
		Reference<AsyncVar<OptionalInterface<TLogInterface>>> interf;
		const Tag tag;

		TLogPeekReply results;
		ArenaReader rd;
		LogMessageVersion messageVersion,
		    end; // the version of current message; the intended end version of current cursor
		Version poppedVersion;
		TagsAndMessage messageAndTags;
		bool hasMsg;
		Future<Void> more;
		UID randomID;
		bool returnIfBlocked;

		bool onlySpilled;
		bool parallelGetMore;
		bool usePeekStream;
		int sequence;
		Deque<Future<TLogPeekReply>> futureResults;
		Future<Void> interfaceChanged;
		Optional<ReplyPromiseStream<TLogPeekStreamReply>> peekReplyStream;

		double lastReset;
		Future<Void> resetCheck;
		int slowReplies;
		int fastReplies;
		int unknownReplies;

		ServerPeekCursor(Reference<AsyncVar<OptionalInterface<TLogInterface>>> const& interf,
		                 Tag tag,
		                 Version begin,
		                 Version end,
		                 bool returnIfBlocked,
		                 bool parallelGetMore);
		ServerPeekCursor(TLogPeekReply const& results,
		                 LogMessageVersion const& messageVersion,
		                 LogMessageVersion const& end,
		                 TagsAndMessage const& message,
		                 bool hasMsg,
		                 Version poppedVersion,
		                 Tag tag);

		Reference<IPeekCursor> cloneNoMore() override;
		void setProtocolVersion(ProtocolVersion version) override;
		Arena& arena() override;
		ArenaReader* reader() override;
		bool hasMessage() const override;
		void nextMessage() override;
		StringRef getMessage() override;
		StringRef getMessageWithTags() override;
		VectorRef<Tag> getTags() const override;
		void advanceTo(LogMessageVersion n) override;
		Future<Void> getMore(TaskPriority taskID = TaskPriority::TLogPeekReply) override;
		Future<Void> onFailed() override;
		bool isActive() const override;
		bool isExhausted() const override;
		const LogMessageVersion& version() const override;
		Version popped() const override;
		Version getMinKnownCommittedVersion() const override;
		Optional<UID> getPrimaryPeekLocation() const override;
		Optional<UID> getCurrentPeekLocation() const override;

		void addref() override { ReferenceCounted<ServerPeekCursor>::addref(); }

		void delref() override { ReferenceCounted<ServerPeekCursor>::delref(); }

		Version getMaxKnownVersion() const override { return results.maxKnownVersion; }
	};

	struct MergedPeekCursor final : IPeekCursor, ReferenceCounted<MergedPeekCursor> {
		Reference<LogSet> logSet;
		std::vector<Reference<IPeekCursor>> serverCursors;
		std::vector<LocalityEntry> locations;
		std::vector<std::pair<LogMessageVersion, int>> sortedVersions;
		Tag tag;
		int bestServer, currentCursor, readQuorum;
		Optional<LogMessageVersion> nextVersion;
		LogMessageVersion messageVersion;
		bool hasNextMessage;
		UID randomID;
		int tLogReplicationFactor;
		Future<Void> more;

		MergedPeekCursor(std::vector<Reference<ILogSystem::IPeekCursor>> const& serverCursors, Version begin);
		MergedPeekCursor(std::vector<Reference<AsyncVar<OptionalInterface<TLogInterface>>>> const& logServers,
		                 int bestServer,
		                 int readQuorum,
		                 Tag tag,
		                 Version begin,
		                 Version end,
		                 bool parallelGetMore,
		                 std::vector<LocalityData> const& tLogLocalities,
		                 Reference<IReplicationPolicy> const tLogPolicy,
		                 int tLogReplicationFactor);
		MergedPeekCursor(std::vector<Reference<IPeekCursor>> const& serverCursors,
		                 LogMessageVersion const& messageVersion,
		                 int bestServer,
		                 int readQuorum,
		                 Optional<LogMessageVersion> nextVersion,
		                 Reference<LogSet> logSet,
		                 int tLogReplicationFactor);

		Reference<IPeekCursor> cloneNoMore() override;
		void setProtocolVersion(ProtocolVersion version) override;
		Arena& arena() override;
		ArenaReader* reader() override;
		void calcHasMessage();
		void updateMessage(bool usePolicy);
		bool hasMessage() const override;
		void nextMessage() override;
		StringRef getMessage() override;
		StringRef getMessageWithTags() override;
		VectorRef<Tag> getTags() const override;
		void advanceTo(LogMessageVersion n) override;
		Future<Void> getMore(TaskPriority taskID = TaskPriority::TLogPeekReply) override;
		Future<Void> onFailed() override;
		bool isActive() const override;
		bool isExhausted() const override;
		const LogMessageVersion& version() const override;
		Version popped() const override;
		Version getMinKnownCommittedVersion() const override;
		Optional<UID> getPrimaryPeekLocation() const override;
		Optional<UID> getCurrentPeekLocation() const override;

		void addref() override { ReferenceCounted<MergedPeekCursor>::addref(); }

		void delref() override { ReferenceCounted<MergedPeekCursor>::delref(); }
	};

	struct SetPeekCursor final : IPeekCursor, ReferenceCounted<SetPeekCursor> {
		std::vector<Reference<LogSet>> logSets;
		std::vector<std::vector<Reference<IPeekCursor>>> serverCursors;
		Tag tag;
		int bestSet, bestServer, currentSet, currentCursor;
		std::vector<LocalityEntry> locations;
		std::vector<std::pair<LogMessageVersion, int>> sortedVersions;
		Optional<LogMessageVersion> nextVersion;
		LogMessageVersion messageVersion;
		bool hasNextMessage;
		bool useBestSet;
		UID randomID;
		Future<Void> more;

		SetPeekCursor(std::vector<Reference<LogSet>> const& logSets,
		              int bestSet,
		              int bestServer,
		              Tag tag,
		              Version begin,
		              Version end,
		              bool parallelGetMore);
		SetPeekCursor(std::vector<Reference<LogSet>> const& logSets,
		              std::vector<std::vector<Reference<IPeekCursor>>> const& serverCursors,
		              LogMessageVersion const& messageVersion,
		              int bestSet,
		              int bestServer,
		              Optional<LogMessageVersion> nextVersion,
		              bool useBestSet);

		Reference<IPeekCursor> cloneNoMore() override;
		void setProtocolVersion(ProtocolVersion version) override;
		Arena& arena() override;
		ArenaReader* reader() override;
		void calcHasMessage();
		void updateMessage(int logIdx, bool usePolicy);
		bool hasMessage() const override;
		void nextMessage() override;
		StringRef getMessage() override;
		StringRef getMessageWithTags() override;
		VectorRef<Tag> getTags() const override;
		void advanceTo(LogMessageVersion n) override;
		Future<Void> getMore(TaskPriority taskID = TaskPriority::TLogPeekReply) override;
		Future<Void> onFailed() override;
		bool isActive() const override;
		bool isExhausted() const override;
		const LogMessageVersion& version() const override;
		Version popped() const override;
		Version getMinKnownCommittedVersion() const override;
		Optional<UID> getPrimaryPeekLocation() const override;
		Optional<UID> getCurrentPeekLocation() const override;

		void addref() override { ReferenceCounted<SetPeekCursor>::addref(); }

		void delref() override { ReferenceCounted<SetPeekCursor>::delref(); }
	};

	struct MultiCursor final : IPeekCursor, ReferenceCounted<MultiCursor> {
		std::vector<Reference<IPeekCursor>> cursors;
		std::vector<LogMessageVersion> epochEnds;
		Version poppedVersion;

		MultiCursor(std::vector<Reference<IPeekCursor>> cursors, std::vector<LogMessageVersion> epochEnds);

		Reference<IPeekCursor> cloneNoMore() override;
		void setProtocolVersion(ProtocolVersion version) override;
		Arena& arena() override;
		ArenaReader* reader() override;
		bool hasMessage() const override;
		void nextMessage() override;
		StringRef getMessage() override;
		StringRef getMessageWithTags() override;
		VectorRef<Tag> getTags() const override;
		void advanceTo(LogMessageVersion n) override;
		Future<Void> getMore(TaskPriority taskID = TaskPriority::TLogPeekReply) override;
		Future<Void> onFailed() override;
		bool isActive() const override;
		bool isExhausted() const override;
		const LogMessageVersion& version() const override;
		Version popped() const override;
		Version getMinKnownCommittedVersion() const override;
		Optional<UID> getPrimaryPeekLocation() const override;
		Optional<UID> getCurrentPeekLocation() const override;

		void addref() override { ReferenceCounted<MultiCursor>::addref(); }

		void delref() override { ReferenceCounted<MultiCursor>::delref(); }
	};

	struct BufferedCursor final : IPeekCursor, ReferenceCounted<BufferedCursor> {
		struct BufferedMessage {
			Arena arena;
			StringRef message;
			VectorRef<Tag> tags;
			LogMessageVersion version;

			BufferedMessage() {}
			explicit BufferedMessage(Version version) : version(version) {}
			BufferedMessage(Arena arena,
			                StringRef message,
			                const VectorRef<Tag>& tags,
			                const LogMessageVersion& version)
			  : arena(arena), message(message), tags(tags), version(version) {}

			bool operator<(BufferedMessage const& r) const { return version < r.version; }

			bool operator==(BufferedMessage const& r) const { return version == r.version; }
		};

		std::vector<Reference<IPeekCursor>> cursors;
		std::vector<Deque<BufferedMessage>> cursorMessages;
		std::vector<BufferedMessage> messages;
		int messageIndex;
		LogMessageVersion messageVersion;
		Version end;
		bool hasNextMessage;
		bool withTags;
		bool knownUnique;
		Version minKnownCommittedVersion;
		Version poppedVersion;
		Version initialPoppedVersion;
		bool canDiscardPopped;
		Future<Void> more;
		int targetQueueSize;
		UID randomID;

		// FIXME: collectTags is needed to support upgrades from 5.X to 6.0. Remove this code when we no longer support
		// that upgrade.
		bool collectTags;
		void combineMessages();

		BufferedCursor(std::vector<Reference<IPeekCursor>> cursors,
		               Version begin,
		               Version end,
		               bool withTags,
		               bool collectTags,
		               bool canDiscardPopped);
		BufferedCursor(std::vector<Reference<AsyncVar<OptionalInterface<TLogInterface>>>> const& logServers,
		               Tag tag,
		               Version begin,
		               Version end,
		               bool parallelGetMore);

		Reference<IPeekCursor> cloneNoMore() override;
		void setProtocolVersion(ProtocolVersion version) override;
		Arena& arena() override;
		ArenaReader* reader() override;
		bool hasMessage() const override;
		void nextMessage() override;
		StringRef getMessage() override;
		StringRef getMessageWithTags() override;
		VectorRef<Tag> getTags() const override;
		void advanceTo(LogMessageVersion n) override;
		Future<Void> getMore(TaskPriority taskID = TaskPriority::TLogPeekReply) override;
		Future<Void> onFailed() override;
		bool isActive() const override;
		bool isExhausted() const override;
		const LogMessageVersion& version() const override;
		Version popped() const override;
		Version getMinKnownCommittedVersion() const override;
		Optional<UID> getPrimaryPeekLocation() const override;
		Optional<UID> getCurrentPeekLocation() const override;

		void addref() override { ReferenceCounted<BufferedCursor>::addref(); }

		void delref() override { ReferenceCounted<BufferedCursor>::delref(); }
	};

	virtual void addref() = 0;
	virtual void delref() = 0;

	virtual std::string describe() const = 0;
	virtual UID getDebugID() const = 0;

	virtual void toCoreState(DBCoreState&) = 0;

	virtual bool remoteStorageRecovered() = 0;

	virtual Future<Void> onCoreStateChanged() = 0;
	// Returns if and when the output of toCoreState() would change (for example, when older logs can be discarded from
	// the state)

	virtual void coreStateWritten(DBCoreState const& newState) = 0;
	// Called when a core state has been written to the coordinators

	virtual Future<Void> onError() = 0;
	// Never returns normally, but throws an error if the subsystem stops working

	// Future<Void> push( UID bundle, int64_t seq, VectorRef<TaggedMessageRef> messages );
	virtual Future<Version> push(Version prevVersion,
	                             Version version,
	                             Version knownCommittedVersion,
	                             Version minKnownCommittedVersion,
	                             LogPushData& data,
	                             SpanID const& spanContext,
	                             Optional<UID> debugID = Optional<UID>(),
	                             Optional<ptxn::TLogGroupID> tLogGroup = Optional<ptxn::TLogGroupID>(),
	                             const std::set<ptxn::StorageTeamID>& addedTeams = {},
	                             const std::set<ptxn::StorageTeamID>& removedTeams = {}) = 0;

	// Waits for the version number of the bundle (in this epoch) to be prevVersion (i.e. for all pushes ordered
	// earlier) Puts the given messages into the bundle, each with the given tags, and with message versions (version,
	// 0) - (version, N) Changes the version number of the bundle to be version (unblocking the next push) Returns when
	// the preceding changes are durable.  (Later we will need multiple return signals for diffferent durability levels)
	// If the current epoch has ended, push will not return, and the pushed messages will not be visible in any
	// subsequent epoch (but may become visible in this epoch)

	virtual Reference<IPeekCursor> peek(UID dbgid,
	                                    Version begin,
	                                    Optional<Version> end,
	                                    Tag tag,
	                                    bool parallelGetMore = false) = 0;
	// Returns (via cursor interface) a stream of messages with the given tag and message versions >= (begin, 0),
	// ordered by message version If pop was previously or concurrently called with upTo > begin, the cursor may not
	// return all such messages.  In that case cursor->popped() will be greater than begin to reflect that.

	virtual Reference<IPeekCursor> peek(UID dbgid,
	                                    Version begin,
	                                    Optional<Version> end,
	                                    std::vector<Tag> tags,
	                                    bool parallelGetMore = false) = 0;
	// Same contract as peek(), but for a set of tags

	virtual Reference<IPeekCursor> peekSingle(
	    UID dbgid,
	    Version begin,
	    Tag tag,
	    Optional<ptxn::StorageTeamID> storageTeam = Optional<ptxn::StorageTeamID>(),
	    std::vector<std::pair<Version, Tag>> history = std::vector<std::pair<Version, Tag>>()) = 0;
	// Same contract as peek(), but blocks until the preferred log server(s) for the given tag are available (and is
	// correspondingly less expensive)

	virtual Reference<IPeekCursor> peekLogRouter(UID dbgid, Version begin, Tag tag) = 0;
	// Same contract as peek(), but can only peek from the logs elected in the same generation.
	// If the preferred log server is down, a different log from the same generation will merge results locally before
	// sending them to the log router.

	virtual Reference<IPeekCursor> peekTxs(UID dbgid,
	                                       Version begin,
	                                       int8_t peekLocality,
	                                       Version localEnd,
	                                       bool canDiscardPopped) = 0;
	// Same contract as peek(), but only for peeking the txsLocality. It allows specifying a preferred peek locality.

	virtual Future<Version> getTxsPoppedVersion() = 0;

	virtual Version getKnownCommittedVersion() = 0;

	virtual Future<Void> onKnownCommittedVersionChange() = 0;

	virtual void popTxs(Version upTo, int8_t popLocality = tagLocalityInvalid) = 0;

	virtual void pop(Version upTo,
	                 Tag tag,
	                 Version knownCommittedVersion = 0,
	                 int8_t popLocality = tagLocalityInvalid) = 0;
	// Permits, but does not require, the log subsystem to strip `tag` from any or all messages with message versions <
	// (upTo,0) The popping of any given message may be arbitrarily delayed.

	virtual Future<Void> confirmEpochLive(Optional<UID> debugID = Optional<UID>()) = 0;
	// Returns success after confirming that pushes in the current epoch are still possible

	virtual Future<Void> endEpoch() = 0;
	// Ends the current epoch without starting a new one

	static Reference<ILogSystem> fromServerDBInfo(
	    UID const& dbgid,
	    ServerDBInfo const& db,
	    bool useRecoveredAt = false,
	    Optional<PromiseStream<Future<Void>>> addActor = Optional<PromiseStream<Future<Void>>>());
	static Reference<ILogSystem> fromLogSystemConfig(
	    UID const& dbgid,
	    LocalityData const&,
	    LogSystemConfig const&,
	    bool excludeRemote = false,
	    bool useRecoveredAt = false,
	    Optional<PromiseStream<Future<Void>>> addActor = Optional<PromiseStream<Future<Void>>>());
	// Constructs a new ILogSystem implementation from the given ServerDBInfo/LogSystemConfig.  Might return a null
	// reference if there isn't a fully recovered log system available. The caller can peek() the returned log system
	// and can push() if it has version numbers reserved for it and prevVersions

	static Reference<ILogSystem> fromOldLogSystemConfig(UID const& dbgid, LocalityData const&, LogSystemConfig const&);
	// Constructs a new ILogSystem implementation from the old log data within a ServerDBInfo/LogSystemConfig.  Might
	// return a null reference if there isn't a fully recovered log system available.

	static Future<Void> recoverAndEndEpoch(Reference<AsyncVar<Reference<ILogSystem>>> const& outLogSystem,
	                                       UID const& dbgid,
	                                       DBCoreState const& oldState,
	                                       FutureStream<TLogRejoinRequest> const& rejoins,
	                                       LocalityData const& locality,
	                                       bool* forceRecovery);
	// Constructs a new ILogSystem implementation based on the given oldState and rejoining log servers
	// Ensures that any calls to push or confirmEpochLive in the current epoch but strictly later than change_epoch will
	// not return Whenever changes in the set of available log servers require restarting recovery with a different end
	// sequence, outLogSystem will be changed to a new ILogSystem

	virtual Version getEnd() const = 0;
	// Call only on an ILogSystem obtained from recoverAndEndEpoch()
	// Returns the first unreadable version number of the recovered epoch (i.e. message version numbers < (get_end(), 0)
	// will be readable)

	// Returns the start version of current epoch for backup workers.
	virtual Version getBackupStartVersion() const = 0;

	struct EpochTagsVersionsInfo {
		int32_t logRouterTags; // Number of log router tags.
		Version epochBegin, epochEnd;

		explicit EpochTagsVersionsInfo(int32_t n, Version begin, Version end)
		  : logRouterTags(n), epochBegin(begin), epochEnd(end) {}
	};

	// Returns EpochTagVersionsInfo for old epochs that this log system is aware of, excluding the current epoch.
	virtual std::map<LogEpoch, EpochTagsVersionsInfo> getOldEpochTagsVersionsInfo() const = 0;

<<<<<<< HEAD
	virtual Future<Reference<ILogSystem>> newEpoch(RecruitFromConfigurationReply const& recr,
	                                               Future<RecruitRemoteFromConfigurationReply> const& fRemoteWorkers,
	                                               DatabaseConfiguration const& config,
	                                               LogEpoch recoveryCount,
	                                               int8_t primaryLocality,
	                                               int8_t remoteLocality,
	                                               std::vector<Tag> const& allTags,
	                                               Reference<AsyncVar<bool>> const& recruitmentStalled,
	                                               TLogGroupCollectionRef tLogGroupCollection) = 0;
=======
	virtual Future<Reference<ILogSystem>> newEpoch(
	    RecruitFromConfigurationReply const& recr,
	    Future<struct RecruitRemoteFromConfigurationReply> const& fRemoteWorkers,
	    UID clusterId,
	    DatabaseConfiguration const& config,
	    LogEpoch recoveryCount,
	    int8_t primaryLocality,
	    int8_t remoteLocality,
	    std::vector<Tag> const& allTags,
	    Reference<AsyncVar<bool>> const& recruitmentStalled) = 0;
>>>>>>> 8d6cfcb6
	// Call only on an ILogSystem obtained from recoverAndEndEpoch()
	// Returns an ILogSystem representing a new epoch immediately following this one.  The new epoch is only provisional
	// until the caller updates the coordinated DBCoreState

	virtual LogSystemConfig getLogSystemConfig() const = 0;
	// Returns the physical configuration of this LogSystem, that could be used to construct an equivalent LogSystem
	// using fromLogSystemConfig()

	virtual Standalone<StringRef> getLogsValue() const = 0;

	virtual Future<Void> onLogSystemConfigChange() = 0;
	// Returns when the log system configuration has changed due to a tlog rejoin.

	virtual void getPushLocations(VectorRef<Tag> tags,
	                              std::vector<int>& locations,
	                              bool allLocations = false) const = 0;

	void getPushLocations(std::vector<Tag> const& tags, std::vector<int>& locations, bool allLocations = false) {
		getPushLocations(VectorRef<Tag>((Tag*)&tags.front(), tags.size()), locations, allLocations);
	}

	virtual bool hasRemoteLogs() const = 0;

	virtual Tag getRandomRouterTag() const = 0;
	virtual int getLogRouterTags() const = 0; // Returns the number of router tags.

	virtual Tag getRandomTxsTag() const = 0;

	// Returns the TLogVersion of the current generation of TLogs.
	// (This only exists because getLogSystemConfig is a significantly more expensive call.)
	virtual TLogVersion getTLogVersion() const = 0;

	virtual void stopRejoins() = 0;

	// Returns the pseudo tag to be popped for the given process class. If the
	// process class doesn't use pseudo tag, return the same tag.
	virtual Tag getPseudoPopTag(Tag tag, ProcessClass::ClassType type) const = 0;

	virtual bool hasPseudoLocality(int8_t locality) const = 0;

	// Returns the actual version to be popped from the log router tag for the given pseudo tag.
	// For instance, a pseudo tag (-8, 2) means the actual popping tag is (-2, 2). Assuming there
	// are multiple pseudo tags, the returned version is the min(all pseudo tags' "upTo" versions).
	virtual Version popPseudoLocalityTag(Tag tag, Version upTo) = 0;

	virtual void setBackupWorkers(const std::vector<InitializeBackupReply>& replies) = 0;

	// Removes a finished backup worker from log system and returns true. Returns false
	// if the worker is not found.
	virtual bool removeBackupWorker(const BackupWorkerDoneRequest& req) = 0;

	virtual LogEpoch getOldestBackupEpoch() const = 0;
	virtual void setOldestBackupEpoch(LogEpoch epoch) = 0;
};

struct LengthPrefixedStringRef {
	// Represents a pointer to a string which is prefixed by a 4-byte length
	// A LengthPrefixedStringRef is only pointer-sized (8 bytes vs 12 bytes for StringRef), but the corresponding string
	// is 4 bytes bigger, and substring operations aren't efficient as they are with StringRef.  It's a good choice when
	// there might be lots of references to the same exact string.

	uint32_t* length;

	StringRef toStringRef() const {
		ASSERT(length);
		return StringRef((uint8_t*)(length + 1), *length);
	}
	int expectedSize() const {
		ASSERT(length);
		return *length;
	}
	uint32_t* getLengthPtr() const { return length; }

	LengthPrefixedStringRef() : length(nullptr) {}
	LengthPrefixedStringRef(uint32_t* length) : length(length) {}
};

// Structure to store serialized mutations sent from the proxy to the
// transaction logs. The serialization repeats with the following format:
//
// +----------------------+ +----------------------+ +----------+ +----------------+         +----------------------+
// |     Message size     | |      Subsequence     | | # of tags| |      Tag       | . . . . |       Mutation       |
// +----------------------+ +----------------------+ +----------+ +----------------+         +----------------------+
// <------- 32 bits ------> <------- 32 bits ------> <- 16 bits-> <---- 24 bits --->         <---- variable bits --->
//
// `Mutation` can be a serialized MutationRef or a special metadata message
// such as LogProtocolMessage or SpanContextMessage. The type of `Mutation` is
// uniquely identified by its first byte -- a value from MutationRef::Type.
//
struct LogPushData : NonCopyable {
	explicit LogPushData(Reference<ILogSystem> logSystem) : logSystem(logSystem) {
		for (auto& log : logSystem->getLogSystemConfig().tLogs) {
			if (log.isLocal) {
				for (int i = 0; i < log.tLogs.size(); i++) {
					messagesWriter.push_back(BinaryWriter(AssumeVersion(g_network->protocolVersion())));
				}
			}
		}
		isEmptyMessage = std::vector<bool>(messagesWriter.size(), false);
	}

	void addTxsTag();

	// addTag() adds a tag for the *next* message to be added
	void addTag(Tag tag) { next_message_tags.push_back(tag); }

	template <class T>
	void addTags(T tags) {
		next_message_tags.insert(next_message_tags.end(), tags.begin(), tags.end());
	}

	// Add transaction info to be written before the first mutation in the transaction.
	void addTransactionInfo(SpanID const& context);

	// T can be either a MutationRef or a LogProtocolMessage
	template <class T>
	void writeToStorageTeams(TLogGroupCollectionRef tLogGroupCollection,
	                         const std::set<ptxn::StorageTeamID>& storageTeams,
	                         T m) {
		for (const auto& team : storageTeams) {
			auto groupID = tLogGroupCollection->assignStorageTeam(team)->id();
			ASSERT(pGroupMessageBuilders->count(groupID));
			(*pGroupMessageBuilders)[groupID]->write(m, team);
			writtenTLogGroups.insert(groupID);
		}
	}

	const std::set<ptxn::TLogGroupID>& getWrittenTLogGroups() const { return writtenTLogGroups; }

	void setShardChanged() { shardChanged = true; }
	bool isShardChanged() const { return shardChanged; }

	void writeMessage(StringRef rawMessageWithoutLength, bool usePreviousLocations);

	template <class T>
	void writeTypedMessage(T const& item, bool metadataMessage = false, bool allLocations = false);

	Standalone<StringRef> getMessages(int loc) { return messagesWriter[loc].toValue(); }

	// Returns all locations' messages, including empty ones.
	std::vector<Standalone<StringRef>> getAllMessages();

	// Records if a tlog (specified by "loc") will receive an empty version batch message.
	// "value" is the message returned by getMessages() call.
	void recordEmptyMessage(int loc, const Standalone<StringRef>& value);

	// Returns the ratio of empty messages in this version batch.
	// MUST be called after getMessages() and recordEmptyMessage().
	float getEmptyMessageRatio() const;

	std::unordered_map<ptxn::TLogGroupID, std::shared_ptr<ptxn::ProxySubsequencedMessageSerializer>>*
	    pGroupMessageBuilders = nullptr;

	// Add TLog groups to initialize "pGroupMessageBuilders".
	void addTLogGroups(const std::vector<TLogGroupRef>& groups, Version commitVersion);

	// Returns the total number of mutations.
	uint32_t getMutationCount() const { return subsequence; }

	// Sets mutations for all internal writers. "mutations" is the output from
	// getAllMessages() and is used before writing any other mutations.
	void setMutations(uint32_t totalMutations, VectorRef<StringRef> mutations);

	// Returns messages for specified groups
	std::unordered_map<ptxn::TLogGroupID, ptxn::SerializedTeamData> getGroupMutations(
	    const std::set<ptxn::TLogGroupID>& groups);

	// Sets mutations for internal group writers. "groupMutations" is the output from
	// getGroupMutations() and is used before writing any other mutations.
	void setGroupMutations(
	    const std::map<ptxn::TLogGroupID, std::unordered_map<ptxn::StorageTeamID, StringRef>>& groupMutations,
	    Version commitVersion);

private:
	Reference<ILogSystem> logSystem;
	std::vector<Tag> next_message_tags;
	std::vector<Tag> prev_tags;
	std::vector<BinaryWriter> messagesWriter;
	std::vector<bool> isEmptyMessage; // if messagesWriter has written anything
	std::vector<int> msg_locations;
	// Stores message locations that have had span information written to them
	// for the current transaction. Adding transaction info will reset this
	// field.
	std::unordered_set<int> writtenLocations;
	// Log subsequences have to start at 1 (the MergedPeekCursor relies on this to make sure we never have !hasMessage()
	// in the middle of data for a version
	uint32_t subsequence = 1;
	SpanID spanContext;
	// Stores TLog groups updated by the transactions.
	std::set<ptxn::TLogGroupID> writtenTLogGroups;
	bool shardChanged = false; // if keyServers has any changes, i.e., shard boundary modifications.

	// Writes transaction info to the message stream at the given location if
	// it has not already been written (for the current transaction). Returns
	// true on a successful write, and false if the location has already been
	// written.
	bool writeTransactionInfo(int location, uint32_t subseq);
};

template <class T>
void LogPushData::writeTypedMessage(T const& item, bool metadataMessage, bool allLocations) {
	prev_tags.clear();
	if (logSystem->hasRemoteLogs()) {
		prev_tags.push_back(logSystem->getRandomRouterTag());
	}
	for (auto& tag : next_message_tags) {
		prev_tags.push_back(tag);
	}
	msg_locations.clear();
	logSystem->getPushLocations(prev_tags, msg_locations, allLocations);

	BinaryWriter bw(AssumeVersion(g_network->protocolVersion()));

	// Metadata messages (currently LogProtocolMessage is the only metadata
	// message) should be written before span information. If this isn't a
	// metadata message, make sure all locations have had transaction info
	// written to them.  Mutations may have different sets of tags, so it
	// is necessary to check all tag locations each time a mutation is
	// written.
	if (!metadataMessage) {
		uint32_t subseq = this->subsequence++;
		bool updatedLocation = false;
		for (int loc : msg_locations) {
			updatedLocation = writeTransactionInfo(loc, subseq) || updatedLocation;
		}
		// If this message doesn't write to any new locations, the
		// subsequence wasn't actually used and can be decremented.
		if (!updatedLocation) {
			this->subsequence--;
			TEST(true); // No new SpanContextMessage written to transaction logs
			ASSERT(this->subsequence > 0);
		}
	} else {
		// When writing a metadata message, make sure transaction state has
		// been reset. If you are running into this assertion, make sure
		// you are calling addTransactionInfo before each transaction.
		ASSERT(writtenLocations.size() == 0);
	}

	uint32_t subseq = this->subsequence++;
	bool first = true;
	int firstOffset = -1, firstLength = -1;
	for (int loc : msg_locations) {
		BinaryWriter& wr = messagesWriter[loc];

		if (first) {
			firstOffset = wr.getLength();
			wr << uint32_t(0) << subseq << uint16_t(prev_tags.size());
			for (auto& tag : prev_tags)
				wr << tag;
			wr << item;
			firstLength = wr.getLength() - firstOffset;
			*(uint32_t*)((uint8_t*)wr.getData() + firstOffset) = firstLength - sizeof(uint32_t);
			DEBUG_TAGS_AND_MESSAGE(
			    "ProxyPushLocations", invalidVersion, StringRef(((uint8_t*)wr.getData() + firstOffset), firstLength))
			    .detail("PushLocations", msg_locations);
			first = false;
		} else {
			BinaryWriter& from = messagesWriter[msg_locations[0]];
			wr.serializeBytes((uint8_t*)from.getData() + firstOffset, firstLength);
		}
	}
	next_message_tags.clear();
}

#endif // FDBSERVER_LOGSYSTEM_H<|MERGE_RESOLUTION|>--- conflicted
+++ resolved
@@ -651,9 +651,9 @@
 	// Returns EpochTagVersionsInfo for old epochs that this log system is aware of, excluding the current epoch.
 	virtual std::map<LogEpoch, EpochTagsVersionsInfo> getOldEpochTagsVersionsInfo() const = 0;
 
-<<<<<<< HEAD
 	virtual Future<Reference<ILogSystem>> newEpoch(RecruitFromConfigurationReply const& recr,
 	                                               Future<RecruitRemoteFromConfigurationReply> const& fRemoteWorkers,
+	                                               UID clusterId,
 	                                               DatabaseConfiguration const& config,
 	                                               LogEpoch recoveryCount,
 	                                               int8_t primaryLocality,
@@ -661,18 +661,6 @@
 	                                               std::vector<Tag> const& allTags,
 	                                               Reference<AsyncVar<bool>> const& recruitmentStalled,
 	                                               TLogGroupCollectionRef tLogGroupCollection) = 0;
-=======
-	virtual Future<Reference<ILogSystem>> newEpoch(
-	    RecruitFromConfigurationReply const& recr,
-	    Future<struct RecruitRemoteFromConfigurationReply> const& fRemoteWorkers,
-	    UID clusterId,
-	    DatabaseConfiguration const& config,
-	    LogEpoch recoveryCount,
-	    int8_t primaryLocality,
-	    int8_t remoteLocality,
-	    std::vector<Tag> const& allTags,
-	    Reference<AsyncVar<bool>> const& recruitmentStalled) = 0;
->>>>>>> 8d6cfcb6
 	// Call only on an ILogSystem obtained from recoverAndEndEpoch()
 	// Returns an ILogSystem representing a new epoch immediately following this one.  The new epoch is only provisional
 	// until the caller updates the coordinated DBCoreState
