/*
 * MasterProxyServer.actor.cpp
 *
 * This source file is part of the FoundationDB open source project
 *
 * Copyright 2013-2018 Apple Inc. and the FoundationDB project authors
 *
 * Licensed under the Apache License, Version 2.0 (the "License");
 * you may not use this file except in compliance with the License.
 * You may obtain a copy of the License at
 *
 *     http://www.apache.org/licenses/LICENSE-2.0
 *
 * Unless required by applicable law or agreed to in writing, software
 * distributed under the License is distributed on an "AS IS" BASIS,
 * WITHOUT WARRANTIES OR CONDITIONS OF ANY KIND, either express or implied.
 * See the License for the specific language governing permissions and
 * limitations under the License.
 */

#include "flow/ActorCollection.h"
#include "fdbclient/MasterProxyInterface.h"
#include "fdbclient/NativeAPI.actor.h"
#include "fdbserver/MasterInterface.h"
#include "fdbserver/WorkerInterface.actor.h"
#include "fdbserver/WaitFailure.h"
#include "fdbserver/Knobs.h"
#include "fdbserver/ServerDBInfo.h"
#include "fdbserver/LogSystem.h"
#include "fdbserver/LogSystemDiskQueueAdapter.h"
#include "fdbserver/IKeyValueStore.h"
#include "fdbclient/SystemData.h"
#include "fdbrpc/sim_validation.h"
#include "fdbclient/Notified.h"
#include "fdbclient/KeyRangeMap.h"
#include "fdbserver/ConflictSet.h"
#include "flow/Stats.h"
#include "fdbserver/ApplyMetadataMutation.h"
#include "fdbserver/RecoveryState.h"
#include "fdbserver/LatencyBandConfig.h"
#include "fdbclient/Atomic.h"
#include "flow/TDMetric.actor.h"
#include "flow/actorcompiler.h"  // This must be the last #include.

struct ProxyStats {
	CounterCollection cc;
	Counter txnStartIn, txnStartOut, txnStartBatch;
	Counter txnSystemPriorityStartIn, txnSystemPriorityStartOut;
	Counter txnBatchPriorityStartIn, txnBatchPriorityStartOut;
	Counter txnDefaultPriorityStartIn, txnDefaultPriorityStartOut;
	Counter txnCommitIn, txnCommitVersionAssigned, txnCommitResolving, txnCommitResolved, txnCommitOut, txnCommitOutSuccess;
	Counter txnConflicts;
	Counter commitBatchIn, commitBatchOut;
	Counter mutationBytes;
	Counter mutations;
	Counter conflictRanges;
	Version lastCommitVersionAssigned;

	LatencyBands commitLatencyBands;
	LatencyBands grvLatencyBands;

	Future<Void> logger;

	explicit ProxyStats(UID id, Version* pVersion, NotifiedVersion* pCommittedVersion, int64_t *commitBatchesMemBytesCountPtr)
	  : cc("ProxyStats", id.toString()),
		txnStartIn("TxnStartIn", cc), txnStartOut("TxnStartOut", cc), txnStartBatch("TxnStartBatch", cc), txnSystemPriorityStartIn("TxnSystemPriorityStartIn", cc), txnSystemPriorityStartOut("TxnSystemPriorityStartOut", cc), txnBatchPriorityStartIn("TxnBatchPriorityStartIn", cc), txnBatchPriorityStartOut("TxnBatchPriorityStartOut", cc),
		txnDefaultPriorityStartIn("TxnDefaultPriorityStartIn", cc), txnDefaultPriorityStartOut("TxnDefaultPriorityStartOut", cc), txnCommitIn("TxnCommitIn", cc),	txnCommitVersionAssigned("TxnCommitVersionAssigned", cc), txnCommitResolving("TxnCommitResolving", cc), txnCommitResolved("TxnCommitResolved", cc), txnCommitOut("TxnCommitOut", cc),
		txnCommitOutSuccess("TxnCommitOutSuccess", cc), txnConflicts("TxnConflicts", cc), commitBatchIn("CommitBatchIn", cc), commitBatchOut("CommitBatchOut", cc), mutationBytes("MutationBytes", cc), mutations("Mutations", cc), conflictRanges("ConflictRanges", cc), lastCommitVersionAssigned(0), 
		commitLatencyBands("CommitLatencyMetrics", id, SERVER_KNOBS->STORAGE_LOGGING_DELAY), grvLatencyBands("GRVLatencyMetrics", id, SERVER_KNOBS->STORAGE_LOGGING_DELAY)
	{
		specialCounter(cc, "LastAssignedCommitVersion", [this](){return this->lastCommitVersionAssigned;});
		specialCounter(cc, "Version", [pVersion](){return *pVersion; });
		specialCounter(cc, "CommittedVersion", [pCommittedVersion](){ return pCommittedVersion->get(); });
		specialCounter(cc, "CommitBatchesMemBytesCount", [commitBatchesMemBytesCountPtr]() { return *commitBatchesMemBytesCountPtr; });
		logger = traceCounters("ProxyMetrics", id, SERVER_KNOBS->WORKER_LOGGING_INTERVAL, &cc, "ProxyMetrics");
	}
};

ACTOR template <class T>
Future<Void> forwardValue(Promise<T> out, Future<T> in)
{
	// Like forwardPromise, but throws on error
	T t = wait(in);
	out.send(t);
	return Void();
}

int getBytes(Promise<Version> const& r) { return 0; }

<<<<<<< HEAD
ACTOR Future<Void> getRate(UID myID, MasterInterface master, int64_t* inTransactionCount, double* outTransactionRate, HealthMetrics* healthMetrics,
						   GetDetailedHealthMetricsReply* getDetailedHealthMetricsReply) {
	state Future<Void> nextRequestTimer = Never();
	state Future<Void> nextDetailedRequestTimer = Void();
	state Future<Void> leaseTimeout = Never();
	state Future<Void> detailedLeaseTimeout = Never();
	state Future<GetRateInfoReply> reply;
=======
ACTOR Future<Void> getRate(UID myID, Reference<AsyncVar<ServerDBInfo>> db, int64_t* inTransactionCount, double* outTransactionRate) {
	state Future<Void> nextRequestTimer = Never();
	state Future<Void> leaseTimeout = Never();
	state Future<GetRateInfoReply> reply = Never();
>>>>>>> b4161169
	state int64_t lastTC = 0;

	if (db->get().distributor.present()) nextRequestTimer = Void();
	loop choose {
		when ( wait( db->onChange() ) ) {
			if ( db->get().distributor.present() ) {
				TraceEvent("Proxy_DataDistributorChanged", myID)
				.detail("DDID", db->get().distributor.get().id());
				nextRequestTimer = Void();  // trigger GetRate request
			} else {
				TraceEvent("Proxy_DataDistributorDied", myID);
				nextRequestTimer = Never();
				reply = Never();
			}
		}
		when ( wait( nextRequestTimer ) ) {
			nextRequestTimer = Never();
<<<<<<< HEAD
			reply = brokenPromiseToNever(master.getRateInfo.getReply(GetRateInfoRequest(myID, *inTransactionCount, false)));
		}
		when(wait(nextDetailedRequestTimer)) {
			nextDetailedRequestTimer = Never();
			nextRequestTimer = Never();
			reply = brokenPromiseToNever(master.getRateInfo.getReply(GetRateInfoRequest(myID, *inTransactionCount, true)));
=======
			reply = brokenPromiseToNever(db->get().distributor.get().getRateInfo.getReply(GetRateInfoRequest(myID, *inTransactionCount)));
>>>>>>> b4161169
		}
		when ( GetRateInfoReply rep = wait(reply) ) {
			reply = Never();
			healthMetrics->update(rep.healthMetrics, rep.detailed, true);
			*outTransactionRate = rep.transactionRate;
			// TraceEvent("MasterProxyRate", myID).detail("Rate", rep.transactionRate).detail("Lease", rep.leaseDuration).detail("ReleasedTransactions", *inTransactionCount - lastTC);
			lastTC = *inTransactionCount;
			leaseTimeout = delay(rep.leaseDuration);
			nextRequestTimer = delayJittered(rep.leaseDuration / 2);
			if (rep.detailed) {
				detailedLeaseTimeout = delay(SERVER_KNOBS->DETAILED_METRIC_UPDATE_RATE);
				nextDetailedRequestTimer = delayJittered(SERVER_KNOBS->DETAILED_METRIC_UPDATE_RATE / 2);
				getDetailedHealthMetricsReply->setHealthMetrics(*healthMetrics);
			}
		}
		when ( wait(leaseTimeout ) ) {
			*outTransactionRate = 0;
			// TraceEvent("MasterProxyRate", myID).detail("Rate", 0).detail("Lease", "Expired");
			leaseTimeout = Never();
		}
		when(wait(detailedLeaseTimeout)) {
			*outTransactionRate = 0;
			//TraceEvent("MasterProxyRate", myID).detail("Rate", 0).detail("DetailedLease", "Expired");
			detailedLeaseTimeout = Never();
		}
	}
}

ACTOR Future<Void> queueTransactionStartRequests(
	std::priority_queue< std::pair<GetReadVersionRequest, int64_t>, std::vector< std::pair<GetReadVersionRequest, int64_t> > > *transactionQueue,
	FutureStream<GetReadVersionRequest> readVersionRequests,
	PromiseStream<Void> GRVTimer, double *lastGRVTime,
	double *GRVBatchTime, FutureStream<double> replyTimes,
	ProxyStats* stats) 
{
	state int64_t counter = 0;
	loop choose{
		when(GetReadVersionRequest req = waitNext(readVersionRequests)) {
			if (req.debugID.present())
				g_traceBatch.addEvent("TransactionDebug", req.debugID.get().first(), "MasterProxyServer.queueTransactionStartRequests.Before");

			stats->txnStartIn += req.transactionCount;
			if (req.priority() >= GetReadVersionRequest::PRIORITY_SYSTEM_IMMEDIATE)
				stats->txnSystemPriorityStartIn += req.transactionCount;
			else if (req.priority() >= GetReadVersionRequest::PRIORITY_DEFAULT)
				stats->txnDefaultPriorityStartIn += req.transactionCount;
			else
				stats->txnBatchPriorityStartIn += req.transactionCount;

			if (transactionQueue->empty()) {
				if (now() - *lastGRVTime > *GRVBatchTime)
					*lastGRVTime = now() - *GRVBatchTime;

				forwardPromise(GRVTimer, delayJittered(*GRVBatchTime - (now() - *lastGRVTime), TaskProxyGRVTimer));
			}

			transactionQueue->push(std::make_pair(req, counter--));
		}
		// dynamic batching monitors reply latencies
		when(double reply_latency = waitNext(replyTimes)) {
			double target_latency = reply_latency * SERVER_KNOBS->START_TRANSACTION_BATCH_INTERVAL_LATENCY_FRACTION;
			*GRVBatchTime = 
				std::max(SERVER_KNOBS->START_TRANSACTION_BATCH_INTERVAL_MIN, 
					std::min(SERVER_KNOBS->START_TRANSACTION_BATCH_INTERVAL_MAX, 
						target_latency * SERVER_KNOBS->START_TRANSACTION_BATCH_INTERVAL_SMOOTHER_ALPHA + *GRVBatchTime * (1-SERVER_KNOBS->START_TRANSACTION_BATCH_INTERVAL_SMOOTHER_ALPHA)));
		}
	}
}

ACTOR void discardCommit(UID id, Future<LogSystemDiskQueueAdapter::CommitMessage> fcm, Future<Void> dummyCommitState) {
	ASSERT(!dummyCommitState.isReady());
	LogSystemDiskQueueAdapter::CommitMessage cm = wait(fcm);
	TraceEvent("Discarding", id).detail("Count", cm.messages.size());
	cm.acknowledge.send(Void());
	ASSERT(dummyCommitState.isReady());
}

DESCR struct SingleKeyMutation {
	Standalone<StringRef> shardBegin;
	Standalone<StringRef> shardEnd;
	int64_t tag1;
	int64_t tag2;
	int64_t tag3;
};

struct ProxyCommitData {
	UID dbgid;
	int64_t commitBatchesMemBytesCount;
	ProxyStats stats;
	MasterInterface master;
	vector<ResolverInterface> resolvers;
	LogSystemDiskQueueAdapter* logAdapter;
	Reference<ILogSystem> logSystem;
	IKeyValueStore* txnStateStore;
	NotifiedVersion committedVersion; // Provided that this recovery has succeeded or will succeed, this version is fully committed (durable)
	Version minKnownCommittedVersion; // No version smaller than this one will be used as the known committed version during recovery 
	Version version;  // The version at which txnStateStore is up to date
	Promise<Void> validState;  // Set once txnStateStore and version are valid
	double lastVersionTime;
	KeyRangeMap<std::set<Key>> vecBackupKeys;
	uint64_t commitVersionRequestNumber;
	uint64_t mostRecentProcessedRequestNumber;
	KeyRangeMap<Deque<std::pair<Version,int>>> keyResolvers;
	KeyRangeMap<ServerCacheInfo> keyInfo;
	std::map<Key, applyMutationsData> uid_applyMutationsData;
	bool firstProxy;
	double lastCoalesceTime;
	bool locked;
	double commitBatchInterval;

	int64_t localCommitBatchesStarted;
	NotifiedVersion latestLocalCommitBatchResolving;
	NotifiedVersion latestLocalCommitBatchLogging;

	PromiseStream<Void> commitBatchStartNotifications;
	PromiseStream<Future<GetCommitVersionReply>> commitBatchVersions;  // 1:1 with commitBatchStartNotifications
	RequestStream<GetReadVersionRequest> getConsistentReadVersion;
	RequestStream<CommitTransactionRequest> commit;
	Database cx;
	EventMetricHandle<SingleKeyMutation> singleKeyMutationEvent;

	std::map<UID, Reference<StorageInfo>> storageCache;
	std::map<Tag, Version> tag_popped;
	Deque<std::pair<Version, Version>> txsPopVersions;
	Version lastTxsPop;
	bool popRemoteTxs;

	Optional<LatencyBandConfig> latencyBandConfig;

	//The tag related to a storage server rarely change, so we keep a vector of tags for each key range to be slightly more CPU efficient.
	//When a tag related to a storage server does change, we empty out all of these vectors to signify they must be repopulated.
	//We do not repopulate them immediately to avoid a slow task.
	const vector<Tag>& tagsForKey(StringRef key) {
		auto& tags = keyInfo[key].tags;
		if(!tags.size()) {
			auto& r = keyInfo.rangeContaining(key).value();
			for(auto info : r.src_info) {
				r.tags.push_back(info->tag);
			}
			for(auto info : r.dest_info) {
				r.tags.push_back(info->tag);
			}
			uniquify(r.tags);
			return r.tags;
		}
		return tags;
	}

	ProxyCommitData(UID dbgid, MasterInterface master, RequestStream<GetReadVersionRequest> getConsistentReadVersion, Version recoveryTransactionVersion, RequestStream<CommitTransactionRequest> commit, Reference<AsyncVar<ServerDBInfo>> db, bool firstProxy)
		: dbgid(dbgid), stats(dbgid, &version, &committedVersion, &commitBatchesMemBytesCount), master(master),
			logAdapter(NULL), txnStateStore(NULL), popRemoteTxs(false),
			committedVersion(recoveryTransactionVersion), version(0), minKnownCommittedVersion(0),
			lastVersionTime(0), commitVersionRequestNumber(1), mostRecentProcessedRequestNumber(0),
			getConsistentReadVersion(getConsistentReadVersion), commit(commit), lastCoalesceTime(0),
			localCommitBatchesStarted(0), locked(false), commitBatchInterval(SERVER_KNOBS->COMMIT_TRANSACTION_BATCH_INTERVAL_MIN),
			firstProxy(firstProxy), cx(openDBOnServer(db, TaskDefaultEndpoint, true, true)),
			singleKeyMutationEvent(LiteralStringRef("SingleKeyMutation")), commitBatchesMemBytesCount(0), lastTxsPop(0)
	{}
};

struct ResolutionRequestBuilder {
	ProxyCommitData* self;
	vector<ResolveTransactionBatchRequest> requests;
	vector<vector<int>> transactionResolverMap;
	vector<CommitTransactionRef*> outTr;

	ResolutionRequestBuilder( ProxyCommitData* self, Version version, Version prevVersion, Version lastReceivedVersion) : self(self), requests(self->resolvers.size()) {
		for(auto& req : requests) {
			req.prevVersion = prevVersion;
			req.version = version;
			req.lastReceivedVersion = lastReceivedVersion;
		}
	}

	CommitTransactionRef& getOutTransaction(int resolver, Version read_snapshot) {
		CommitTransactionRef *& out = outTr[resolver];
		if (!out) {
			ResolveTransactionBatchRequest& request = requests[resolver];
			request.transactions.resize(request.arena, request.transactions.size() + 1);
			out = &request.transactions.back();
			out->read_snapshot = read_snapshot;
		}
		return *out;
	}

	void addTransaction(CommitTransactionRef& trIn, int transactionNumberInBatch) {
		// SOMEDAY: There are a couple of unnecessary O( # resolvers ) steps here
		outTr.assign(requests.size(), NULL);
		ASSERT( transactionNumberInBatch >= 0 && transactionNumberInBatch < 32768 );

		bool isTXNStateTransaction = false;
		for (auto & m : trIn.mutations) {
			if (m.type == MutationRef::SetVersionstampedKey) {
				transformVersionstampMutation( m, &MutationRef::param1, requests[0].version, transactionNumberInBatch );
				trIn.write_conflict_ranges.push_back( requests[0].arena, singleKeyRange( m.param1, requests[0].arena ) );
			} else if (m.type == MutationRef::SetVersionstampedValue) {
				transformVersionstampMutation( m, &MutationRef::param2, requests[0].version, transactionNumberInBatch );
			}
			if (isMetadataMutation(m)) {
				isTXNStateTransaction = true;
				getOutTransaction(0, trIn.read_snapshot).mutations.push_back(requests[0].arena, m);
			}
		}
		for(auto& r : trIn.read_conflict_ranges) {
			auto ranges = self->keyResolvers.intersectingRanges( r );
			std::set<int> resolvers;
			for(auto &ir : ranges) {
				auto& version_resolver = ir.value();
				for(int i = version_resolver.size()-1; i >= 0; i--) {
					resolvers.insert(version_resolver[i].second);
					if( version_resolver[i].first < trIn.read_snapshot )
						break;
				}
			}
			ASSERT(resolvers.size());
			for(int resolver : resolvers)
				getOutTransaction( resolver, trIn.read_snapshot ).read_conflict_ranges.push_back( requests[resolver].arena, r );
		}
		for(auto& r : trIn.write_conflict_ranges) {
			auto ranges = self->keyResolvers.intersectingRanges( r );
			std::set<int> resolvers;
			for(auto &ir : ranges)
				resolvers.insert(ir.value().back().second);
			ASSERT(resolvers.size());
			for(int resolver : resolvers)
				getOutTransaction( resolver, trIn.read_snapshot ).write_conflict_ranges.push_back( requests[resolver].arena, r );
		}
		if (isTXNStateTransaction)
			for (int r = 0; r<requests.size(); r++) {
				int transactionNumberInRequest = &getOutTransaction(r, trIn.read_snapshot) - requests[r].transactions.begin();
				requests[r].txnStateTransactions.push_back(requests[r].arena, transactionNumberInRequest);
			}

		vector<int> resolversUsed;
		for (int r = 0; r<outTr.size(); r++)
			if (outTr[r])
				resolversUsed.push_back(r);
		transactionResolverMap.push_back(std::move(resolversUsed));
	}
};

ACTOR Future<Void> commitBatcher(ProxyCommitData *commitData, PromiseStream<std::pair<std::vector<CommitTransactionRequest>, int> > out, FutureStream<CommitTransactionRequest> in, int desiredBytes, int64_t memBytesLimit) {
	wait(delayJittered(commitData->commitBatchInterval, TaskProxyCommitBatcher));  

	state double lastBatch = 0;

	loop{
		state Future<Void> timeout;
		state std::vector<CommitTransactionRequest> batch;
		state int batchBytes = 0;

		if(SERVER_KNOBS->MAX_COMMIT_BATCH_INTERVAL <= 0) {
			timeout = Never();
		}
		else {
			timeout = delayJittered(SERVER_KNOBS->MAX_COMMIT_BATCH_INTERVAL, TaskProxyCommitBatcher);
		}

		while(!timeout.isReady() && !(batch.size() == SERVER_KNOBS->COMMIT_TRANSACTION_BATCH_COUNT_MAX || batchBytes >= desiredBytes)) {
			choose{
				when(CommitTransactionRequest req = waitNext(in)) {
					int bytes = getBytes(req);

					// Drop requests if memory is under severe pressure
					if(commitData->commitBatchesMemBytesCount + bytes > memBytesLimit) {
						req.reply.sendError(proxy_memory_limit_exceeded());
						TraceEvent(SevWarnAlways, "ProxyCommitBatchMemoryThresholdExceeded").suppressFor(60).detail("MemBytesCount", commitData->commitBatchesMemBytesCount).detail("MemLimit", memBytesLimit);
						continue;
					}

					++commitData->stats.txnCommitIn;

					if(req.debugID.present()) {
						g_traceBatch.addEvent("CommitDebug", req.debugID.get().first(), "MasterProxyServer.batcher");
					}

					if(!batch.size()) {
						commitData->commitBatchStartNotifications.send(Void());
						if(now() - lastBatch > commitData->commitBatchInterval) {
							timeout = delayJittered(SERVER_KNOBS->COMMIT_TRANSACTION_BATCH_INTERVAL_FROM_IDLE, TaskProxyCommitBatcher);
						}
						else {
							timeout = delayJittered(commitData->commitBatchInterval - (now() - lastBatch), TaskProxyCommitBatcher);
						}
					}

					if((batchBytes + bytes > CLIENT_KNOBS->TRANSACTION_SIZE_LIMIT || req.firstInBatch()) && batch.size()) {
						out.send({ batch, batchBytes });
						lastBatch = now();
						commitData->commitBatchStartNotifications.send(Void());
						timeout = delayJittered(commitData->commitBatchInterval, TaskProxyCommitBatcher);
						batch = std::vector<CommitTransactionRequest>();
						batchBytes = 0;
					}

					batch.push_back(req);
					batchBytes += bytes;
					commitData->commitBatchesMemBytesCount += bytes;
				}
				when(wait(timeout)) {}
			}
		}
		out.send({ std::move(batch), batchBytes });
		lastBatch = now();
	}
}

ACTOR Future<Void> commitBatch(
	ProxyCommitData* self,
	vector<CommitTransactionRequest> trs,
	int currentBatchMemBytesCount)
{
	state int64_t localBatchNumber = ++self->localCommitBatchesStarted;
	state LogPushData toCommit(self->logSystem);
	state double t1 = now();
	state Optional<UID> debugID;
	state bool forceRecovery = false;

	ASSERT(SERVER_KNOBS->MAX_READ_TRANSACTION_LIFE_VERSIONS <= SERVER_KNOBS->MAX_VERSIONS_IN_FLIGHT);  // since we are using just the former to limit the number of versions actually in flight!

	// Active load balancing runs at a very high priority (to obtain accurate estimate of memory used by commit batches) so we need to downgrade here
	wait(delay(0, TaskProxyCommit));

	self->lastVersionTime = t1;

	++self->stats.commitBatchIn;

	for (int t = 0; t<trs.size(); t++) {
		if (trs[t].debugID.present()) {
			if (!debugID.present())
				debugID = g_nondeterministic_random->randomUniqueID();
			g_traceBatch.addAttach("CommitAttachID", trs[t].debugID.get().first(), debugID.get().first());
		}
	}

	if(localBatchNumber == 2 && !debugID.present() && self->firstProxy && !g_network->isSimulated()) {
		debugID = g_random->randomUniqueID();
		TraceEvent("SecondCommitBatch", self->dbgid).detail("DebugID", debugID.get());
	}

	if (debugID.present())
		g_traceBatch.addEvent("CommitDebug", debugID.get().first(), "MasterProxyServer.commitBatch.Before");

	if (trs.empty()) {
		// We are sending an empty batch, so we have to trigger the version fetcher
		self->commitBatchStartNotifications.send(Void());
	}

	/////// Phase 1: Pre-resolution processing (CPU bound except waiting for a version # which is separately pipelined and *should* be available by now (unless empty commit); ordered; currently atomic but could yield)
	TEST(self->latestLocalCommitBatchResolving.get() < localBatchNumber-1); // Queuing pre-resolution commit processing 
	wait(self->latestLocalCommitBatchResolving.whenAtLeast(localBatchNumber-1));
	wait(yield());

	if (debugID.present())
		g_traceBatch.addEvent("CommitDebug", debugID.get().first(), "MasterProxyServer.commitBatch.GettingCommitVersion");

	Future<GetCommitVersionReply> fVersionReply = waitNext(self->commitBatchVersions.getFuture());
	GetCommitVersionReply versionReply = wait(fVersionReply);
	self->mostRecentProcessedRequestNumber = versionReply.requestNum;

	self->stats.txnCommitVersionAssigned += trs.size();
	self->stats.lastCommitVersionAssigned = versionReply.version;

	state Version commitVersion = versionReply.version;
	state Version prevVersion = versionReply.prevVersion;

	for(auto it : versionReply.resolverChanges) {
		auto rs = self->keyResolvers.modify(it.range);
		for(auto r = rs.begin(); r != rs.end(); ++r)
			r->value().push_back(std::make_pair(versionReply.resolverChangesVersion,it.dest));
	}

	//TraceEvent("ProxyGotVer", self->dbgid).detail("Commit", commitVersion).detail("Prev", prevVersion);

	if (debugID.present())
		g_traceBatch.addEvent("CommitDebug", debugID.get().first(), "MasterProxyServer.commitBatch.GotCommitVersion");

	ResolutionRequestBuilder requests( self, commitVersion, prevVersion, self->version );
	int conflictRangeCount = 0;
	state int64_t maxTransactionBytes = 0;
	for (int t = 0; t<trs.size(); t++) {
		requests.addTransaction(trs[t].transaction, t);
		conflictRangeCount += trs[t].transaction.read_conflict_ranges.size() + trs[t].transaction.write_conflict_ranges.size();
		//TraceEvent("MPTransactionDump", self->dbgid).detail("Snapshot", trs[t].transaction.read_snapshot);
		//for(auto& m : trs[t].transaction.mutations)
		maxTransactionBytes = std::max<int64_t>(maxTransactionBytes, trs[t].transaction.expectedSize());
		//	TraceEvent("MPTransactionsDump", self->dbgid).detail("Mutation", m.toString());
	}
	self->stats.conflictRanges += conflictRangeCount;

	for (int r = 1; r<self->resolvers.size(); r++)
		ASSERT(requests.requests[r].txnStateTransactions.size() == requests.requests[0].txnStateTransactions.size());

	// Sending these requests is the fuzzy border between phase 1 and phase 2; it could conceivably overlap with resolution processing but is still using CPU
	self->stats.txnCommitResolving += trs.size();
	vector< Future<ResolveTransactionBatchReply> > replies;
	for (int r = 0; r<self->resolvers.size(); r++) {
		requests.requests[r].debugID = debugID;
		replies.push_back(brokenPromiseToNever(self->resolvers[r].resolve.getReply(requests.requests[r], TaskProxyResolverReply)));
	}

	state vector<vector<int>> transactionResolverMap = std::move( requests.transactionResolverMap );

	ASSERT(self->latestLocalCommitBatchResolving.get() == localBatchNumber-1);
	self->latestLocalCommitBatchResolving.set(localBatchNumber);

	/////// Phase 2: Resolution (waiting on the network; pipelined)
	state vector<ResolveTransactionBatchReply> resolution = wait( getAll(replies) );

	if (debugID.present())
		g_traceBatch.addEvent("CommitDebug", debugID.get().first(), "MasterProxyServer.commitBatch.AfterResolution");

	////// Phase 3: Post-resolution processing (CPU bound except for very rare situations; ordered; currently atomic but doesn't need to be)
	TEST(self->latestLocalCommitBatchLogging.get() < localBatchNumber-1); // Queuing post-resolution commit processing 
	wait(self->latestLocalCommitBatchLogging.whenAtLeast(localBatchNumber-1));
	wait(yield());

	self->stats.txnCommitResolved += trs.size();

	if (debugID.present())
		g_traceBatch.addEvent("CommitDebug", debugID.get().first(), "MasterProxyServer.commitBatch.ProcessingMutations");

	state Arena arena;
	state bool isMyFirstBatch = !self->version;
	state Optional<Value> oldCoordinators = self->txnStateStore->readValue(coordinatorsKey).get();

	//TraceEvent("ResolutionResult", self->dbgid).detail("Sequence", sequence).detail("Version", commitVersion).detail("StateMutationProxies", resolution[0].stateMutations.size()).detail("WaitForResolution", now()-t1).detail("R0Committed", resolution[0].committed.size())
	//	.detail("Transactions", trs.size());

	for(int r=1; r<resolution.size(); r++) {
		ASSERT( resolution[r].stateMutations.size() == resolution[0].stateMutations.size() );
		for(int s=0; s<resolution[r].stateMutations.size(); s++)
			ASSERT( resolution[r].stateMutations[s].size() == resolution[0].stateMutations[s].size() );
	}

	// Compute and apply "metadata" effects of each other proxy's most recent batch
	bool initialState = isMyFirstBatch;
	state bool firstStateMutations = isMyFirstBatch;
	state vector< std::pair<Future<LogSystemDiskQueueAdapter::CommitMessage>, Future<Void>> > storeCommits;
	for (int versionIndex = 0; versionIndex < resolution[0].stateMutations.size(); versionIndex++) {
		// self->logAdapter->setNextVersion( ??? );  << Ideally we would be telling the log adapter that the pushes in this commit will be in the version at which these state mutations were committed by another proxy, but at present we don't have that information here.  So the disk queue may be unnecessarily conservative about popping.

		for (int transactionIndex = 0; transactionIndex < resolution[0].stateMutations[versionIndex].size() && !forceRecovery; transactionIndex++) {
			bool committed = true;
			for (int resolver = 0; resolver < resolution.size(); resolver++)
				committed = committed && resolution[resolver].stateMutations[versionIndex][transactionIndex].committed;
			if (committed)
				applyMetadataMutations( self->dbgid, arena, resolution[0].stateMutations[versionIndex][transactionIndex].mutations, self->txnStateStore, NULL, &forceRecovery, self->logSystem, 0, &self->vecBackupKeys, &self->keyInfo, self->firstProxy ? &self->uid_applyMutationsData : NULL, self->commit, self->cx, &self->committedVersion, &self->storageCache, &self->tag_popped);
			
			if( resolution[0].stateMutations[versionIndex][transactionIndex].mutations.size() && firstStateMutations ) {
				ASSERT(committed);
				firstStateMutations = false;
				forceRecovery = false;
			}
			//TraceEvent("MetadataTransaction", self->dbgid).detail("Committed", committed).detail("Mutations", resolution[0].stateMutations[versionIndex][transactionIndex].second.size()).detail("R1Mutations", resolution.back().stateMutations[versionIndex][transactionIndex].second.size());
		}
		//TraceEvent("MetadataBatch", self->dbgid).detail("Transactions", resolution[0].stateMutations[versionIndex].size());

		// These changes to txnStateStore will be committed by the other proxy, so we simply discard the commit message
		auto fcm = self->logAdapter->getCommitMessage();
		storeCommits.push_back(std::make_pair(fcm, self->txnStateStore->commit()));
		//discardCommit( dbgid, fcm, txnStateStore->commit() );

		if (initialState) {
			//TraceEvent("ResyncLog", dbgid);
			initialState = false;
			forceRecovery = false;
			self->txnStateStore->resyncLog();

			for (auto &p : storeCommits) {
				ASSERT(!p.second.isReady());
				p.first.get().acknowledge.send(Void());
				ASSERT(p.second.isReady());
			}
			storeCommits.clear();
		}
	}

	// Determine which transactions actually committed (conservatively) by combining results from the resolvers
	state vector<uint8_t> committed(trs.size());
	ASSERT(transactionResolverMap.size() == committed.size());
	vector<int> nextTr(resolution.size());
	for (int t = 0; t<trs.size(); t++) {
		uint8_t commit = ConflictBatch::TransactionCommitted;
		for (int r : transactionResolverMap[t])
		{
			commit = std::min(resolution[r].committed[nextTr[r]++], commit);
		}
		committed[t] = commit;
	}
	for (int r = 0; r<resolution.size(); r++)
		ASSERT(nextTr[r] == resolution[r].committed.size());

	self->logAdapter->setNextVersion(commitVersion);

	state Optional<Key> lockedKey = self->txnStateStore->readValue(databaseLockedKey).get();
	state bool locked = lockedKey.present() && lockedKey.get().size();

	state Optional<Key> mustContainSystemKey = self->txnStateStore->readValue(mustContainSystemMutationsKey).get();
	if(mustContainSystemKey.present() && mustContainSystemKey.get().size()) {
		for (int t = 0; t<trs.size(); t++) {
			if( committed[t] == ConflictBatch::TransactionCommitted ) {
				bool foundSystem = false;
				for(auto& m : trs[t].transaction.mutations) {
					if( ( m.type == MutationRef::ClearRange ? m.param2 : m.param1 ) >= nonMetadataSystemKeys.end) {
						foundSystem = true;
						break;
					}
				}
				if(!foundSystem) {
					committed[t] = ConflictBatch::TransactionConflict;
				}
			}
		}
	}

	if(forceRecovery) {
		wait( Future<Void>(Never()) );
	}

	// This first pass through committed transactions deals with "metadata" effects (modifications of txnStateStore, changes to storage servers' responsibilities)
	int t;
	state int commitCount = 0;
	for (t = 0; t < trs.size() && !forceRecovery; t++)
	{
		if (committed[t] == ConflictBatch::TransactionCommitted && (!locked || trs[t].isLockAware())) {
			commitCount++;
			applyMetadataMutations(self->dbgid, arena, trs[t].transaction.mutations, self->txnStateStore, &toCommit, &forceRecovery, self->logSystem, commitVersion+1, &self->vecBackupKeys, &self->keyInfo, self->firstProxy ? &self->uid_applyMutationsData : NULL, self->commit, self->cx, &self->committedVersion, &self->storageCache, &self->tag_popped);
		}
		if(firstStateMutations) {
			ASSERT(committed[t] == ConflictBatch::TransactionCommitted);
			firstStateMutations = false;
			forceRecovery = false;
		}
	}
	if (forceRecovery) {
		for (; t<trs.size(); t++)
			committed[t] = ConflictBatch::TransactionConflict;
		TraceEvent(SevWarn, "RestartingTxnSubsystem", self->dbgid).detail("Stage", "AwaitCommit");
	}

	lockedKey = self->txnStateStore->readValue(databaseLockedKey).get();
	state bool lockedAfter = lockedKey.present() && lockedKey.get().size();

	auto fcm = self->logAdapter->getCommitMessage();
	storeCommits.push_back(std::make_pair(fcm, self->txnStateStore->commit()));
	self->version = commitVersion;
	if (!self->validState.isSet()) self->validState.send(Void());
	ASSERT(commitVersion);

	if (!isMyFirstBatch && self->txnStateStore->readValue( coordinatorsKey ).get().get() != oldCoordinators.get()) {
		wait( brokenPromiseToNever( self->master.changeCoordinators.getReply( ChangeCoordinatorsRequest( self->txnStateStore->readValue( coordinatorsKey ).get().get() ) ) ) );
		ASSERT(false);   // ChangeCoordinatorsRequest should always throw
	}

	// This second pass through committed transactions assigns the actual mutations to the appropriate storage servers' tags
	state int mutationCount = 0;
	state int mutationBytes = 0;
	
	state std::map<Key, MutationListRef> logRangeMutations;
	state Arena logRangeMutationsArena;
	state uint32_t v = commitVersion / CLIENT_KNOBS->LOG_RANGE_BLOCK_SIZE;
	state int transactionNum = 0;
	state int yieldBytes = 0;

	for (; transactionNum<trs.size(); transactionNum++) {
		if (committed[transactionNum] == ConflictBatch::TransactionCommitted && (!locked || trs[transactionNum].isLockAware())) {
			state int mutationNum = 0;
			state VectorRef<MutationRef>* pMutations = &trs[transactionNum].transaction.mutations;
			for (; mutationNum < pMutations->size(); mutationNum++) {
				if(yieldBytes > SERVER_KNOBS->DESIRED_TOTAL_BYTES) {
					yieldBytes = 0;
					wait(yield());
				}

				auto& m = (*pMutations)[mutationNum];
				mutationCount++;
				mutationBytes += m.expectedSize();
				yieldBytes += m.expectedSize();
				// Determine the set of tags (responsible storage servers) for the mutation, splitting it
				// if necessary.  Serialize (splits of) the mutation into the message buffer and add the tags.

				if (isSingleKeyMutation((MutationRef::Type) m.type)) {
					auto& tags = self->tagsForKey(m.param1);
	
					if(self->singleKeyMutationEvent->enabled) {
						KeyRangeRef shard = self->keyInfo.rangeContaining(m.param1).range();
						self->singleKeyMutationEvent->tag1 = (int64_t)tags[0].id;
						self->singleKeyMutationEvent->tag2 = (int64_t)tags[1].id;
						self->singleKeyMutationEvent->tag3 = (int64_t)tags[2].id;
						self->singleKeyMutationEvent->shardBegin = shard.begin;
						self->singleKeyMutationEvent->shardEnd = shard.end;
						self->singleKeyMutationEvent->log();
					}

					if (debugMutation("ProxyCommit", commitVersion, m))
						TraceEvent("ProxyCommitTo", self->dbgid).detail("To", describe(tags)).detail("Mutation", m.toString()).detail("Version", commitVersion);
					for (auto& tag : tags)
						toCommit.addTag(tag);
					toCommit.addTypedMessage(m);
				}
				else if (m.type == MutationRef::ClearRange) {
					auto ranges = self->keyInfo.intersectingRanges(KeyRangeRef(m.param1, m.param2));
					auto firstRange = ranges.begin();
					++firstRange;
					if (firstRange == ranges.end()) {
						// Fast path
						if (debugMutation("ProxyCommit", commitVersion, m))
							TraceEvent("ProxyCommitTo", self->dbgid).detail("To", describe(ranges.begin().value().tags)).detail("Mutation", m.toString()).detail("Version", commitVersion);
						
						auto& tags = ranges.begin().value().tags;
						if(!tags.size()) {
							for( auto info : ranges.begin().value().src_info ) {
								tags.push_back( info->tag );
							}
							for( auto info : ranges.begin().value().dest_info ) {
								tags.push_back( info->tag );
							}
							uniquify(tags);
						}
						
						for (auto& tag : tags)
							toCommit.addTag(tag);
					}
					else {
						TEST(true); //A clear range extends past a shard boundary
						std::set<Tag> allSources;
						for (auto r : ranges) {
							auto& tags = r.value().tags;
							if(!tags.size()) {
								for( auto info : r.value().src_info ) {
									tags.push_back(info->tag);
								}
								for( auto info : r.value().dest_info ) {
									tags.push_back(info->tag);
								}
								uniquify(tags);
							}
							allSources.insert(tags.begin(), tags.end());
						}
						if (debugMutation("ProxyCommit", commitVersion, m))
							TraceEvent("ProxyCommitTo", self->dbgid).detail("To", describe(allSources)).detail("Mutation", m.toString()).detail("Version", commitVersion);
						for (auto& tag : allSources)
							toCommit.addTag(tag);
					}
					toCommit.addTypedMessage(m);
				}
				else
					UNREACHABLE();

				// Check on backing up key, if backup ranges are defined and a normal key
				if  ((self->vecBackupKeys.size() > 1) && normalKeys.contains(m.param1)) {

					if (isAtomicOp((MutationRef::Type)m.type)) {
						// Add the mutation to the relevant backup tag
						for (auto backupName : self->vecBackupKeys[m.param1]) {
							logRangeMutations[backupName].push_back_deep(logRangeMutationsArena, m);
						}
					}
					else {
						switch (m.type)
						{
							// Backup the mutation, if within a backup range
						case MutationRef::Type::SetValue:
							// Add the mutation to the relevant backup tag
							for (auto backupName : self->vecBackupKeys[m.param1]) {
								logRangeMutations[backupName].push_back_deep(logRangeMutationsArena, m);
							}
							break;

						case MutationRef::Type::ClearRange:
							{
								KeyRangeRef mutationRange(m.param1, m.param2);
								KeyRangeRef intersectionRange;

								// Identify and add the intersecting ranges of the mutation to the array of mutations to serialize
								for (auto backupRange : self->vecBackupKeys.intersectingRanges(mutationRange))
								{
									// Get the backup sub range
									const auto&		backupSubrange = backupRange.range();

									// Determine the intersecting range
									intersectionRange = mutationRange & backupSubrange;

									// Create the custom mutation for the specific backup tag
									MutationRef		backupMutation(MutationRef::Type::ClearRange, intersectionRange.begin, intersectionRange.end);

									// Add the mutation to the relevant backup tag
									for (auto backupName : backupRange.value()) {
										logRangeMutations[backupName].push_back_deep(logRangeMutationsArena, backupMutation);
									}
								}
							}
							break;

						default:
							UNREACHABLE();
							break;
						}
					}
				}
			}
		}
	}

	// Serialize and backup the mutations as a single mutation
	if ((self->vecBackupKeys.size() > 1) && logRangeMutations.size()) {

		Key			val;
		MutationRef backupMutation;
		uint32_t*	partBuffer = NULL;

		// Serialize the log range mutations within the map
		for (auto& logRangeMutation : logRangeMutations)
		{
			BinaryWriter wr(Unversioned());

			// Serialize the log destination
			wr.serializeBytes( logRangeMutation.first );

			// Write the log keys and version information
			wr << (uint8_t)hashlittle(&v, sizeof(v), 0);
			wr << bigEndian64(commitVersion);

			backupMutation.type = MutationRef::SetValue;
			partBuffer = NULL;

			val = BinaryWriter::toValue(logRangeMutation.second, IncludeVersion());

			for (int part = 0; part * CLIENT_KNOBS->MUTATION_BLOCK_SIZE < val.size(); part++) {

				// Assign the second parameter as the part
				backupMutation.param2 = val.substr(part * CLIENT_KNOBS->MUTATION_BLOCK_SIZE,
					std::min(val.size() - part * CLIENT_KNOBS->MUTATION_BLOCK_SIZE, CLIENT_KNOBS->MUTATION_BLOCK_SIZE));

				// Write the last part of the mutation to the serialization, if the buffer is not defined
				if (!partBuffer) {
					// Serialize the part to the writer
					wr << bigEndian32(part);

					// Define the last buffer part
					partBuffer = (uint32_t*) ((char*) wr.getData() + wr.getLength() - sizeof(uint32_t));
				}
				else {
					*partBuffer = bigEndian32(part);
				}

				// Define the mutation type and and location
				backupMutation.param1 = wr.toStringRef();
				ASSERT( backupMutation.param1.startsWith(logRangeMutation.first) );  // We are writing into the configured destination
					
				auto& tags = self->tagsForKey(backupMutation.param1);
				for (auto& tag : tags)
					toCommit.addTag(tag);
				toCommit.addTypedMessage(backupMutation);

//				if (debugMutation("BackupProxyCommit", commitVersion, backupMutation)) {
//					TraceEvent("BackupProxyCommitTo", self->dbgid).detail("To", describe(tags)).detail("BackupMutation", backupMutation.toString())
//						.detail("BackupMutationSize", val.size()).detail("Version", commitVersion).detail("DestPath", printable(logRangeMutation.first))
//						.detail("PartIndex", part).detail("PartIndexEndian", bigEndian32(part)).detail("PartData", printable(backupMutation.param1));
//				}
			}
		}
	}

	self->stats.mutations += mutationCount;
	self->stats.mutationBytes += mutationBytes;

	// Storage servers mustn't make durable versions which are not fully committed (because then they are impossible to roll back)
	// We prevent this by limiting the number of versions which are semi-committed but not fully committed to be less than the MVCC window
	while (self->committedVersion.get() < commitVersion - SERVER_KNOBS->MAX_READ_TRANSACTION_LIFE_VERSIONS) {
		// This should be *extremely* rare in the real world, but knob buggification should make it happen in simulation
		TEST(true);  // Semi-committed pipeline limited by MVCC window
		//TraceEvent("ProxyWaitingForCommitted", self->dbgid).detail("CommittedVersion", self->committedVersion.get()).detail("NeedToCommit", commitVersion);
		choose{
			when(wait(self->committedVersion.whenAtLeast(commitVersion - SERVER_KNOBS->MAX_READ_TRANSACTION_LIFE_VERSIONS))) {
				wait(yield());
				break; 
			}
			when(GetReadVersionReply v = wait(self->getConsistentReadVersion.getReply(GetReadVersionRequest(0, GetReadVersionRequest::PRIORITY_SYSTEM_IMMEDIATE | GetReadVersionRequest::FLAG_CAUSAL_READ_RISKY)))) {
				if(v.version > self->committedVersion.get()) {
					self->locked = v.locked;
					self->committedVersion.set(v.version);
				}
				
				if (self->committedVersion.get() < commitVersion - SERVER_KNOBS->MAX_READ_TRANSACTION_LIFE_VERSIONS)
					wait(delay(SERVER_KNOBS->PROXY_SPIN_DELAY));
			}
		}
	}

	state LogSystemDiskQueueAdapter::CommitMessage msg = wait(storeCommits.back().first); // Should just be doing yields

	if (debugID.present())
		g_traceBatch.addEvent("CommitDebug", debugID.get().first(), "MasterProxyServer.commitBatch.AfterStoreCommits");

	// txnState (transaction subsystem state) tag: message extracted from log adapter
	bool firstMessage = true;
	for(auto m : msg.messages) {
		if(firstMessage) {
			toCommit.addTag(txsTag);
		}
		toCommit.addMessage(StringRef(m.begin(), m.size()), !firstMessage);
		firstMessage = false;
	}

	if ( prevVersion && commitVersion - prevVersion < SERVER_KNOBS->MAX_VERSIONS_IN_FLIGHT/2 )
		debug_advanceMaxCommittedVersion( UID(), commitVersion );  //< Is this valid?

	//TraceEvent("ProxyPush", self->dbgid).detail("PrevVersion", prevVersion).detail("Version", commitVersion)
	//	.detail("TransactionsSubmitted", trs.size()).detail("TransactionsCommitted", commitCount).detail("TxsPopTo", msg.popTo);

	if ( prevVersion && commitVersion - prevVersion < SERVER_KNOBS->MAX_VERSIONS_IN_FLIGHT/2 )
		debug_advanceMaxCommittedVersion(UID(), commitVersion);

	Future<Version> loggingComplete = self->logSystem->push( prevVersion, commitVersion, self->committedVersion.get(), self->minKnownCommittedVersion, toCommit, debugID );

	if (!forceRecovery) {
		ASSERT(self->latestLocalCommitBatchLogging.get() == localBatchNumber-1);
		self->latestLocalCommitBatchLogging.set(localBatchNumber);
	}

	/////// Phase 4: Logging (network bound; pipelined up to MAX_READ_TRANSACTION_LIFE_VERSIONS (limited by loop above))

	try {
		choose {
			when(Version ver = wait(loggingComplete)) {
				self->minKnownCommittedVersion = std::max(self->minKnownCommittedVersion, ver);
			}
			when(wait(self->committedVersion.whenAtLeast( commitVersion+1 ))) {}
		}
	} catch(Error &e) {
		if(e.code() == error_code_broken_promise) {
			throw master_tlog_failed();
		}
		throw;
	}
	wait(yield());

	if( self->popRemoteTxs && msg.popTo > ( self->txsPopVersions.size() ? self->txsPopVersions.back().second : self->lastTxsPop ) ) {
		if(self->txsPopVersions.size() >= SERVER_KNOBS->MAX_TXS_POP_VERSION_HISTORY) {
			TraceEvent(SevWarnAlways, "DiscardingTxsPopHistory").suppressFor(1.0);
			self->txsPopVersions.pop_front();
		}

		self->txsPopVersions.push_back(std::make_pair(commitVersion, msg.popTo));
	}
	self->logSystem->pop(msg.popTo, txsTag);

	/////// Phase 5: Replies (CPU bound; no particular order required, though ordered execution would be best for latency)
	if ( prevVersion && commitVersion - prevVersion < SERVER_KNOBS->MAX_VERSIONS_IN_FLIGHT/2 )
		debug_advanceMinCommittedVersion(UID(), commitVersion);

	//TraceEvent("ProxyPushed", self->dbgid).detail("PrevVersion", prevVersion).detail("Version", commitVersion);
	if (debugID.present())
		g_traceBatch.addEvent("CommitDebug", debugID.get().first(), "MasterProxyServer.commitBatch.AfterLogPush");

	for (auto &p : storeCommits) {
		ASSERT(!p.second.isReady());
		p.first.get().acknowledge.send(Void());
		ASSERT(p.second.isReady());
	}

	TEST(self->committedVersion.get() > commitVersion);   // A later version was reported committed first
	if( commitVersion > self->committedVersion.get() ) {
		self->locked = lockedAfter;
		self->committedVersion.set(commitVersion);
	}

	if (forceRecovery) {
		TraceEvent(SevWarn, "RestartingTxnSubsystem", self->dbgid).detail("Stage", "ProxyShutdown");
		throw worker_removed();
	}

	// Send replies to clients
	double endTime = timer();
	for (int t = 0; t < trs.size(); t++) {
		if (committed[t] == ConflictBatch::TransactionCommitted && (!locked || trs[t].isLockAware())) {
			ASSERT_WE_THINK(commitVersion != invalidVersion);
			trs[t].reply.send(CommitID(commitVersion, t));
		}
		else if (committed[t] == ConflictBatch::TransactionTooOld) {
			trs[t].reply.sendError(transaction_too_old());
		}
		else {
			trs[t].reply.sendError(not_committed());
		}

		// TODO: filter if pipelined with large commit
		if(self->latencyBandConfig.present()) {
			bool filter = maxTransactionBytes > self->latencyBandConfig.get().commitConfig.maxCommitBytes.orDefault(std::numeric_limits<int>::max());
			self->stats.commitLatencyBands.addMeasurement(endTime - trs[t].requestTime, filter);
		}
	}

	++self->stats.commitBatchOut;
	self->stats.txnCommitOut += trs.size();
	self->stats.txnConflicts += trs.size() - commitCount;
	self->stats.txnCommitOutSuccess += commitCount;

	if(now() - self->lastCoalesceTime > SERVER_KNOBS->RESOLVER_COALESCE_TIME) {
		self->lastCoalesceTime = now();
		int lastSize = self->keyResolvers.size();
		auto rs = self->keyResolvers.ranges();
		Version oldestVersion = prevVersion - SERVER_KNOBS->MAX_WRITE_TRANSACTION_LIFE_VERSIONS;
		for(auto r = rs.begin(); r != rs.end(); ++r) {
			while(r->value().size() > 1 && r->value()[1].first < oldestVersion)
				r->value().pop_front();
			if(r->value().size() && r->value().front().first < oldestVersion)
				r->value().front().first = 0;
		}
		self->keyResolvers.coalesce(allKeys);
		if(self->keyResolvers.size() != lastSize)
			TraceEvent("KeyResolverSize", self->dbgid).detail("Size", self->keyResolvers.size());
	}

	// Dynamic batching for commits
	double target_latency = (now() - t1) * SERVER_KNOBS->COMMIT_TRANSACTION_BATCH_INTERVAL_LATENCY_FRACTION;
	self->commitBatchInterval = 
		std::max(SERVER_KNOBS->COMMIT_TRANSACTION_BATCH_INTERVAL_MIN, 
			std::min(SERVER_KNOBS->COMMIT_TRANSACTION_BATCH_INTERVAL_MAX, 
				target_latency * SERVER_KNOBS->COMMIT_TRANSACTION_BATCH_INTERVAL_SMOOTHER_ALPHA + self->commitBatchInterval * (1-SERVER_KNOBS->COMMIT_TRANSACTION_BATCH_INTERVAL_SMOOTHER_ALPHA)));


	self->commitBatchesMemBytesCount -= currentBatchMemBytesCount;
	ASSERT_ABORT(self->commitBatchesMemBytesCount >= 0);
	return Void();
}


ACTOR Future<GetReadVersionReply> getLiveCommittedVersion(ProxyCommitData* commitData, uint32_t flags, vector<MasterProxyInterface> *otherProxies, Optional<UID> debugID, int transactionCount, int systemTransactionCount, int defaultPriTransactionCount, int batchPriTransactionCount)
{
	// Returns a version which (1) is committed, and (2) is >= the latest version reported committed (by a commit response) when this request was sent
	// (1) The version returned is the committedVersion of some proxy at some point before the request returns, so it is committed.
	// (2) No proxy on our list reported committed a higher version before this request was received, because then its committedVersion would have been higher,
	//     and no other proxy could have already committed anything without first ending the epoch
	++commitData->stats.txnStartBatch;

	state vector<Future<GetReadVersionReply>> proxyVersions;
	for (auto const& p : *otherProxies)
		proxyVersions.push_back(brokenPromiseToNever(p.getRawCommittedVersion.getReply(GetRawCommittedVersionRequest(debugID), TaskTLogConfirmRunningReply)));

	if (!(flags&GetReadVersionRequest::FLAG_CAUSAL_READ_RISKY))
	{
		wait(commitData->logSystem->confirmEpochLive(debugID));
	}

	if (debugID.present())
		g_traceBatch.addEvent("TransactionDebug", debugID.get().first(), "MasterProxyServer.getLiveCommittedVersion.confirmEpochLive");

	vector<GetReadVersionReply> versions = wait(getAll(proxyVersions));
	GetReadVersionReply rep;
	rep.version = commitData->committedVersion.get();
	rep.locked = commitData->locked;
	
	for (auto v : versions) {
		if(v.version > rep.version) {
			rep = v;
		}
	}

	if (debugID.present())
		g_traceBatch.addEvent("TransactionDebug", debugID.get().first(), "MasterProxyServer.getLiveCommittedVersion.After");

	commitData->stats.txnStartOut += transactionCount;
	commitData->stats.txnSystemPriorityStartOut += systemTransactionCount;
	commitData->stats.txnDefaultPriorityStartOut += defaultPriTransactionCount;
	commitData->stats.txnBatchPriorityStartOut += batchPriTransactionCount;

	return rep;
}

ACTOR Future<Void> fetchVersions(ProxyCommitData *commitData) {
	loop {
		waitNext(commitData->commitBatchStartNotifications.getFuture());
		GetCommitVersionRequest req(commitData->commitVersionRequestNumber++, commitData->mostRecentProcessedRequestNumber, commitData->dbgid);
		commitData->commitBatchVersions.send(brokenPromiseToNever(commitData->master.getCommitVersion.getReply(req)));
	}
}

ACTOR Future<Void> sendGrvReplies(Future<GetReadVersionReply> replyFuture, std::vector<GetReadVersionRequest> requests, ProxyStats *stats) {
	GetReadVersionReply reply = wait(replyFuture);
	double end = timer();
	for(GetReadVersionRequest const& request : requests) {
		stats->grvLatencyBands.addMeasurement(end - request.requestTime);
		request.reply.send(reply);
	}

	return Void();
}

ACTOR static Future<Void> transactionStarter(
	MasterProxyInterface proxy,
	Reference<AsyncVar<ServerDBInfo>> db,
	PromiseStream<Future<Void>> addActor,
	ProxyCommitData* commitData, HealthMetrics* healthMetrics,
	GetDetailedHealthMetricsReply* getDetailedHealthMetricsReply)
{
	state double lastGRVTime = 0;
	state PromiseStream<Void> GRVTimer;
	state double GRVBatchTime = SERVER_KNOBS->START_TRANSACTION_BATCH_INTERVAL_MIN;

	state int64_t transactionCount = 0;
	state double transactionBudget = 0;
	state double transactionRate = 10;
	state std::priority_queue<std::pair<GetReadVersionRequest, int64_t>, std::vector<std::pair<GetReadVersionRequest, int64_t>>> transactionQueue;
	state vector<MasterProxyInterface> otherProxies;

	state PromiseStream<double> replyTimes;
<<<<<<< HEAD
	addActor.send(getRate(proxy.id(), master, &transactionCount, &transactionRate, healthMetrics, getDetailedHealthMetricsReply));
=======
	addActor.send( getRate(proxy.id(), db, &transactionCount, &transactionRate) );
>>>>>>> b4161169
	addActor.send(queueTransactionStartRequests(&transactionQueue, proxy.getConsistentReadVersion.getFuture(), GRVTimer, &lastGRVTime, &GRVBatchTime, replyTimes.getFuture(), &commitData->stats));

	// Get a list of the other proxies that go together with us
	while (std::find(db->get().client.proxies.begin(), db->get().client.proxies.end(), proxy) == db->get().client.proxies.end())
		wait(db->onChange());
	for (MasterProxyInterface mp : db->get().client.proxies) {
		if (mp != proxy)
			otherProxies.push_back(mp);
	}

	ASSERT(db->get().recoveryState >= RecoveryState::ACCEPTING_COMMITS);  // else potentially we could return uncommitted read versions (since self->committedVersion is only a committed version if this recovery succeeds)

	TraceEvent("ProxyReadyForTxnStarts", proxy.id());

	loop{
		waitNext(GRVTimer.getFuture());
		// Select zero or more transactions to start
		double t = now();
		double elapsed = std::min<double>(now() - lastGRVTime, SERVER_KNOBS->START_TRANSACTION_BATCH_INTERVAL_MAX);
		lastGRVTime = t;

		if(elapsed == 0) elapsed = 1e-15; // resolve a possible indeterminant multiplication with infinite transaction rate
		double nTransactionsToStart = std::min(transactionRate * elapsed, SERVER_KNOBS->START_TRANSACTION_MAX_TRANSACTIONS_TO_START) + transactionBudget;

		int transactionsStarted[2] = {0,0};
		int systemTransactionsStarted[2] = {0,0};
		int defaultPriTransactionsStarted[2] = { 0, 0 };
		int batchPriTransactionsStarted[2] = { 0, 0 };

		vector<vector<GetReadVersionRequest>> start(2);  // start[0] is transactions starting with !(flags&CAUSAL_READ_RISKY), start[1] is transactions starting with flags&CAUSAL_READ_RISKY
		Optional<UID> debugID;

		double leftToStart = 0;
		while (!transactionQueue.empty()) {
			auto& req = transactionQueue.top().first;
			int tc = req.transactionCount;
			leftToStart = nTransactionsToStart - transactionsStarted[0] - transactionsStarted[1];

			bool startNext = tc < leftToStart || req.priority() >= GetReadVersionRequest::PRIORITY_SYSTEM_IMMEDIATE || tc * g_random->random01() < leftToStart - std::max(0.0, transactionBudget);
			if (!startNext) break;

			if (req.debugID.present()) {
				if (!debugID.present()) debugID = g_nondeterministic_random->randomUniqueID();
				g_traceBatch.addAttach("TransactionAttachID", req.debugID.get().first(), debugID.get().first());
			}

			transactionsStarted[req.flags&1] += tc;
			if (req.priority() >= GetReadVersionRequest::PRIORITY_SYSTEM_IMMEDIATE)
				systemTransactionsStarted[req.flags & 1] += tc;
			else if (req.priority() >= GetReadVersionRequest::PRIORITY_DEFAULT)
				defaultPriTransactionsStarted[req.flags & 1] += tc;
			else
				batchPriTransactionsStarted[req.flags & 1] += tc;

			start[req.flags & 1].push_back(std::move(req));  static_assert(GetReadVersionRequest::FLAG_CAUSAL_READ_RISKY == 1, "Implementation dependent on flag value");
			transactionQueue.pop();
		}

		if (!transactionQueue.empty())
			forwardPromise(GRVTimer, delayJittered(SERVER_KNOBS->START_TRANSACTION_BATCH_QUEUE_CHECK_INTERVAL, TaskProxyGRVTimer));

		/*TraceEvent("GRVBatch", proxy.id())
		.detail("Elapsed", elapsed)
		.detail("NTransactionToStart", nTransactionsToStart)
		.detail("TransactionRate", transactionRate)
		.detail("TransactionQueueSize", transactionQueue.size())
		.detail("NumTransactionsStarted", transactionsStarted[0] + transactionsStarted[1]) 
		.detail("NumSystemTransactionsStarted", systemTransactionsStarted[0] + systemTransactionsStarted[1])
		.detail("NumNonSystemTransactionsStarted", transactionsStarted[0] + transactionsStarted[1] - systemTransactionsStarted[0] - systemTransactionsStarted[1])
		.detail("TransactionBudget", transactionBudget)
		.detail("LastLeftToStart", leftToStart);*/

		transactionCount += transactionsStarted[0] + transactionsStarted[1];
		transactionBudget = std::max(std::min(nTransactionsToStart - transactionsStarted[0] - transactionsStarted[1], SERVER_KNOBS->START_TRANSACTION_MAX_BUDGET_SIZE), -SERVER_KNOBS->START_TRANSACTION_MAX_BUDGET_SIZE);

		if (debugID.present()) {
			g_traceBatch.addEvent("TransactionDebug", debugID.get().first(), "MasterProxyServer.masterProxyServerCore.Broadcast");
		}

		for (int i = 0; i < start.size(); i++) {
			if (start[i].size()) {
				Future<GetReadVersionReply> readVersionReply = getLiveCommittedVersion(commitData, i, &otherProxies, debugID, transactionsStarted[i], systemTransactionsStarted[i], defaultPriTransactionsStarted[i], batchPriTransactionsStarted[i]);
				addActor.send(sendGrvReplies(readVersionReply, start[i], &commitData->stats));

				// for now, base dynamic batching on the time for normal requests (not read_risky)
				if (i == 0) { 
					addActor.send(timeReply(readVersionReply, replyTimes));
				}
			}
		}
	}
}

ACTOR static Future<Void> readRequestServer(
	MasterProxyInterface proxy,
	ProxyCommitData* commitData
	)
{
	// Implement read-only parts of the proxy interface

	// We can't respond to these requests until we have valid txnStateStore
	wait(commitData->validState.getFuture());

	TraceEvent("ProxyReadyForReads", proxy.id());

	loop {
		choose{
			when(GetKeyServerLocationsRequest req = waitNext(proxy.getKeyServersLocations.getFuture())) {
				GetKeyServerLocationsReply rep;
				if(!req.end.present()) {
					auto r = req.reverse ? commitData->keyInfo.rangeContainingKeyBefore(req.begin) : commitData->keyInfo.rangeContaining(req.begin);
					vector<StorageServerInterface> ssis;
					ssis.reserve(r.value().src_info.size());
					for(auto& it : r.value().src_info) {
						ssis.push_back(it->interf);
					}
					rep.results.push_back(std::make_pair(r.range(), ssis));
				} else if(!req.reverse) {
					int count = 0;
					for(auto r = commitData->keyInfo.rangeContaining(req.begin); r != commitData->keyInfo.ranges().end() && count < req.limit && r.begin() < req.end.get(); ++r) {
						vector<StorageServerInterface> ssis;
						ssis.reserve(r.value().src_info.size());
						for(auto& it : r.value().src_info) {
							ssis.push_back(it->interf);
						}
						rep.results.push_back(std::make_pair(r.range(), ssis));
						count++;
					}
				} else {
					int count = 0;
					auto r = commitData->keyInfo.rangeContainingKeyBefore(req.end.get());
					while( count < req.limit && req.begin < r.end() ) {
						vector<StorageServerInterface> ssis;
						ssis.reserve(r.value().src_info.size());
						for(auto& it : r.value().src_info) {
							ssis.push_back(it->interf);
						}
						rep.results.push_back(std::make_pair(r.range(), ssis));
						if(r == commitData->keyInfo.ranges().begin()) {
							break;
						}
						count++;
						--r;
					}
				}
				req.reply.send(rep);
			}
			when(GetStorageServerRejoinInfoRequest req = waitNext(proxy.getStorageServerRejoinInfo.getFuture())) {
				if (commitData->txnStateStore->readValue(serverListKeyFor(req.id)).get().present()) {
					GetStorageServerRejoinInfoReply rep;
					rep.version = commitData->version;
					rep.tag = decodeServerTagValue( commitData->txnStateStore->readValue(serverTagKeyFor(req.id)).get().get() );
					Standalone<VectorRef<KeyValueRef>> history = commitData->txnStateStore->readRange(serverTagHistoryRangeFor(req.id)).get();
					for(int i = history.size()-1; i >= 0; i-- ) {
						rep.history.push_back(std::make_pair(decodeServerTagHistoryKey(history[i].key), decodeServerTagValue(history[i].value)));
					}
					auto localityKey = commitData->txnStateStore->readValue(tagLocalityListKeyFor(req.dcId)).get();
					if( localityKey.present() ) {
						rep.newLocality = false;
						int8_t locality = decodeTagLocalityListValue(localityKey.get());
						if(locality != rep.tag.locality) {
							uint16_t tagId = 0;
							std::vector<uint16_t> usedTags;
							auto tagKeys = commitData->txnStateStore->readRange(serverTagKeys).get();
							for( auto& kv : tagKeys ) {
								Tag t = decodeServerTagValue( kv.value );
								if(t.locality == locality) {
									usedTags.push_back(t.id);
								}
							}
							auto historyKeys = commitData->txnStateStore->readRange(serverTagHistoryKeys).get();
							for( auto& kv : historyKeys ) {
								Tag t = decodeServerTagValue( kv.value );
								if(t.locality == locality) {
									usedTags.push_back(t.id);
								}
							}
							std::sort(usedTags.begin(), usedTags.end());

							int usedIdx = 0;
							for(; usedTags.size() > 0 && tagId <= usedTags.end()[-1]; tagId++) {
								if(tagId < usedTags[usedIdx]) {
									break;
								} else {
									usedIdx++;
								}
							}
							rep.newTag = Tag(locality, tagId);
						}
					} else {
						rep.newLocality = true;
						int8_t maxTagLocality = -1;
						auto localityKeys = commitData->txnStateStore->readRange(tagLocalityListKeys).get();
						for( auto& kv : localityKeys ) {
							maxTagLocality = std::max(maxTagLocality, decodeTagLocalityListValue( kv.value ));
						}
						rep.newTag = Tag(maxTagLocality+1,0);
					}
					req.reply.send(rep);
				} else {
					req.reply.sendError(worker_removed());
				}
			}
		}
		wait(yield());
	}
}

ACTOR Future<Void> healthMetricsRequestServer(MasterProxyInterface proxy, HealthMetrics* healthMetrics, GetDetailedHealthMetricsReply* getDetailedHealthMetricsReply)
{
	loop {
		choose {
			when(GetHealthMetricsRequest req =
				 waitNext(proxy.getHealthMetrics.getFuture()))
			{
				GetHealthMetricsReply rep;
				rep.healthMetrics.update(*healthMetrics, true, false);
				req.reply.send(rep);
			}
			when(GetDetailedHealthMetricsRequest req =
				 waitNext(proxy.getDetailedHealthMetrics.getFuture()))
			{
				req.reply.send(*getDetailedHealthMetricsReply);
			}
		}
	}
}

ACTOR Future<Void> monitorRemoteCommitted(ProxyCommitData* self, Reference<AsyncVar<ServerDBInfo>> db) {
	loop {
		wait(delay(0)); //allow this actor to be cancelled if we are removed after db changes.
		state Optional<std::vector<OptionalInterface<TLogInterface>>> remoteLogs;
		if(db->get().recoveryState >= RecoveryState::ALL_LOGS_RECRUITED) {
			for(auto& logSet : db->get().logSystemConfig.tLogs) {
				if(!logSet.isLocal) {
					remoteLogs = logSet.tLogs;
					for(auto& tLog : logSet.tLogs) {
						if(!tLog.present()) {
							remoteLogs = Optional<std::vector<OptionalInterface<TLogInterface>>>();
							break;
						}
					}
					break;
				}
			}
		}

		if(!remoteLogs.present()) {
			wait(db->onChange());
			continue;
		}
		self->popRemoteTxs = true;

		state Future<Void> onChange = db->onChange();
		loop {
			state std::vector<Future<TLogQueuingMetricsReply>> replies;
			for(auto &it : remoteLogs.get()) {
				replies.push_back(brokenPromiseToNever( it.interf().getQueuingMetrics.getReply( TLogQueuingMetricsRequest() ) ));
			}
			wait( waitForAll(replies) || onChange );

			if(onChange.isReady()) {
				break;
			}

			//FIXME: use the configuration to calculate a more precise minimum recovery version.
			Version minVersion = std::numeric_limits<Version>::max();
			for(auto& it : replies) {
				minVersion = std::min(minVersion, it.get().v);
			}

			while(self->txsPopVersions.size() && self->txsPopVersions.front().first <= minVersion) {
				self->lastTxsPop = self->txsPopVersions.front().second;
				self->logSystem->pop(self->txsPopVersions.front().second, txsTag, 0, tagLocalityRemoteLog);
				self->txsPopVersions.pop_front();
			}

			wait( delay(SERVER_KNOBS->UPDATE_REMOTE_LOG_VERSION_INTERVAL) || onChange );
			if(onChange.isReady()) {
				break;
			}
		}
	}
}

ACTOR Future<Void> masterProxyServerCore(
	MasterProxyInterface proxy,
	MasterInterface master,
	Reference<AsyncVar<ServerDBInfo>> db,
	LogEpoch epoch,
	Version recoveryTransactionVersion,
	bool firstProxy)
{
	state ProxyCommitData commitData(proxy.id(), master, proxy.getConsistentReadVersion, recoveryTransactionVersion, proxy.commit, db, firstProxy);

	state Future<Sequence> sequenceFuture = (Sequence)0;
	state PromiseStream< std::pair<vector<CommitTransactionRequest>, int> > batchedCommits;
	state Future<Void> commitBatcherActor;
	state Future<Void> lastCommitComplete = Void();

	state PromiseStream<Future<Void>> addActor;
	state Future<Void> onError = transformError( actorCollection(addActor.getFuture()), broken_promise(), master_tlog_failed() );
	state double lastCommit = 0;
	state std::set<Sequence> txnSequences;
	state Sequence maxSequence = std::numeric_limits<Sequence>::max();

	state HealthMetrics healthMetrics;
	state GetDetailedHealthMetricsReply getDetailedHealthMetricsReply;

	addActor.send( fetchVersions(&commitData) );
	addActor.send( waitFailureServer(proxy.waitFailure.getFuture()) );

	//TraceEvent("ProxyInit1", proxy.id());

	// Wait until we can load the "real" logsystem, since we don't support switching them currently
	while (!(db->get().master.id() == master.id() && db->get().recoveryState >= RecoveryState::RECOVERY_TRANSACTION)) {
		//TraceEvent("ProxyInit2", proxy.id()).detail("LSEpoch", db->get().logSystemConfig.epoch).detail("Need", epoch);
		wait(db->onChange());
	}
	state Future<Void> dbInfoChange = db->onChange();
	//TraceEvent("ProxyInit3", proxy.id());

	commitData.resolvers = db->get().resolvers;
	ASSERT(commitData.resolvers.size() != 0);

	auto rs = commitData.keyResolvers.modify(allKeys);
	for(auto r = rs.begin(); r != rs.end(); ++r)
		r->value().push_back(std::make_pair<Version,int>(0,0));

	commitData.logSystem = ILogSystem::fromServerDBInfo(proxy.id(), db->get(), false, addActor);
	commitData.logAdapter = new LogSystemDiskQueueAdapter(commitData.logSystem, txsTag, Reference<AsyncVar<std::pair<int8_t,Version>>>(), false);
	commitData.txnStateStore = keyValueStoreLogSystem(commitData.logAdapter, proxy.id(), 2e9, true, true, true);

	// ((SERVER_MEM_LIMIT * COMMIT_BATCHES_MEM_FRACTION_OF_TOTAL) / COMMIT_BATCHES_MEM_TO_TOTAL_MEM_SCALE_FACTOR) is only a approximate formula for limiting the memory used.
	// COMMIT_BATCHES_MEM_TO_TOTAL_MEM_SCALE_FACTOR is an estimate based on experiments and not an accurate one.
	state int64_t commitBatchesMemoryLimit = std::min(SERVER_KNOBS->COMMIT_BATCHES_MEM_BYTES_HARD_LIMIT, static_cast<int64_t>((SERVER_KNOBS->SERVER_MEM_LIMIT * SERVER_KNOBS->COMMIT_BATCHES_MEM_FRACTION_OF_TOTAL) / SERVER_KNOBS->COMMIT_BATCHES_MEM_TO_TOTAL_MEM_SCALE_FACTOR));
	TraceEvent(SevInfo, "CommitBatchesMemoryLimit").detail("BytesLimit", commitBatchesMemoryLimit);

	addActor.send(monitorRemoteCommitted(&commitData, db));
<<<<<<< HEAD
	addActor.send(transactionStarter(proxy, master, db, addActor, &commitData, &healthMetrics, &getDetailedHealthMetricsReply));
=======
	addActor.send(transactionStarter(proxy, db, addActor, &commitData));
>>>>>>> b4161169
	addActor.send(readRequestServer(proxy, &commitData));
	addActor.send(healthMetricsRequestServer(proxy, &healthMetrics, &getDetailedHealthMetricsReply));

	// wait for txnStateStore recovery
	wait(success(commitData.txnStateStore->readValue(StringRef())));

	int commitBatchByteLimit = 
		(int)std::min<double>(SERVER_KNOBS->COMMIT_TRANSACTION_BATCH_BYTES_MAX, 
			std::max<double>(SERVER_KNOBS->COMMIT_TRANSACTION_BATCH_BYTES_MIN, 
				SERVER_KNOBS->COMMIT_TRANSACTION_BATCH_BYTES_SCALE_BASE * pow(db->get().client.proxies.size(), SERVER_KNOBS->COMMIT_TRANSACTION_BATCH_BYTES_SCALE_POWER)));

	commitBatcherActor = commitBatcher(&commitData, batchedCommits, proxy.commit.getFuture(), commitBatchByteLimit, commitBatchesMemoryLimit);
	loop choose{
		when( wait( dbInfoChange ) ) {
			dbInfoChange = db->onChange();
			if(db->get().master.id() == master.id() && db->get().recoveryState >= RecoveryState::RECOVERY_TRANSACTION) {
				commitData.logSystem = ILogSystem::fromServerDBInfo(proxy.id(), db->get(), false, addActor);
				for(auto it : commitData.tag_popped) {
					commitData.logSystem->pop(it.second, it.first);
				}
				commitData.logSystem->pop(commitData.lastTxsPop, txsTag, 0, tagLocalityRemoteLog);
			}

			Optional<LatencyBandConfig> newLatencyBandConfig = db->get().latencyBandConfig;

			if(newLatencyBandConfig.present() != commitData.latencyBandConfig.present()
				|| (newLatencyBandConfig.present() && newLatencyBandConfig.get().grvConfig != commitData.latencyBandConfig.get().grvConfig))
			{
				TraceEvent("LatencyBandGrvUpdatingConfig").detail("Present", newLatencyBandConfig.present());
				commitData.stats.grvLatencyBands.clearBands();
				if(newLatencyBandConfig.present()) {
					for(auto band : newLatencyBandConfig.get().grvConfig.bands) {
						commitData.stats.grvLatencyBands.addThreshold(band);
					}
				}
			}

			if(newLatencyBandConfig.present() != commitData.latencyBandConfig.present()
				|| (newLatencyBandConfig.present() && newLatencyBandConfig.get().commitConfig != commitData.latencyBandConfig.get().commitConfig))
			{
				TraceEvent("LatencyBandCommitUpdatingConfig").detail("Present", newLatencyBandConfig.present());
				commitData.stats.commitLatencyBands.clearBands();
				if(newLatencyBandConfig.present()) {
					for(auto band : newLatencyBandConfig.get().commitConfig.bands) {
						commitData.stats.commitLatencyBands.addThreshold(band);
					}
				}
			}

			commitData.latencyBandConfig = newLatencyBandConfig;
		}
		when(wait(onError)) {}
		when(std::pair<vector<CommitTransactionRequest>, int> batchedRequests = waitNext(batchedCommits.getFuture())) {
			const vector<CommitTransactionRequest> &trs = batchedRequests.first;
			int batchBytes = batchedRequests.second;
			//TraceEvent("MasterProxyCTR", proxy.id()).detail("CommitTransactions", trs.size()).detail("TransactionRate", transactionRate).detail("TransactionQueue", transactionQueue.size()).detail("ReleasedTransactionCount", transactionCount);
			if (trs.size() || (db->get().recoveryState >= RecoveryState::ACCEPTING_COMMITS && now() - lastCommit >= SERVER_KNOBS->MAX_COMMIT_BATCH_INTERVAL)) {
				lastCommit = now();

				if (trs.size() || lastCommitComplete.isReady()) {
					lastCommitComplete = commitBatch(&commitData, trs, batchBytes);
					addActor.send(lastCommitComplete);
				}
			}
		}
		when(GetRawCommittedVersionRequest req = waitNext(proxy.getRawCommittedVersion.getFuture())) {
			//TraceEvent("ProxyGetRCV", proxy.id());
			if (req.debugID.present())
				g_traceBatch.addEvent("TransactionDebug", req.debugID.get().first(), "MasterProxyServer.masterProxyServerCore.GetRawCommittedVersion");
			GetReadVersionReply rep;
			rep.locked = commitData.locked;
			rep.version = commitData.committedVersion.get();
			req.reply.send(rep);
		}
		when(TxnStateRequest req = waitNext(proxy.txnState.getFuture())) {
			state ReplyPromise<Void> reply = req.reply;
			if(req.last) maxSequence = req.sequence + 1;
			if (!txnSequences.count(req.sequence)) {
				txnSequences.insert(req.sequence);
				
				ASSERT(!commitData.validState.isSet()); // Although we may receive the CommitTransactionRequest for the recovery transaction before all of the TxnStateRequest, we will not get a resolution result from any resolver until the master has submitted its initial (sequence 0) resolution request, which it doesn't do until we have acknowledged all TxnStateRequests

				for(auto& kv : req.data)
					commitData.txnStateStore->set(kv, &req.arena);
				commitData.txnStateStore->commit(true);

				if(txnSequences.size() == maxSequence) {
					state KeyRange txnKeys = allKeys;
					loop {
						wait(yield());
						Standalone<VectorRef<KeyValueRef>> data = commitData.txnStateStore->readRange(txnKeys, SERVER_KNOBS->BUGGIFIED_ROW_LIMIT, SERVER_KNOBS->APPLY_MUTATION_BYTES).get();
						if(!data.size()) break;
						((KeyRangeRef&)txnKeys) = KeyRangeRef( keyAfter(data.back().key, txnKeys.arena()), txnKeys.end );

						Standalone<VectorRef<MutationRef>> mutations;
						std::vector<std::pair<MapPair<Key,ServerCacheInfo>,int>> keyInfoData;
						vector<UID> src, dest;
						Reference<StorageInfo> storageInfo;
						ServerCacheInfo info;
						for(auto &kv : data) {
							if( kv.key.startsWith(keyServersPrefix) ) {
								KeyRef k = kv.key.removePrefix(keyServersPrefix);
								if(k != allKeys.end) {
									decodeKeyServersValue(kv.value, src, dest);
									info.tags.clear();
									info.src_info.clear();
									info.dest_info.clear();
									for(auto& id : src) {
										auto cacheItr = commitData.storageCache.find(id);
										if(cacheItr == commitData.storageCache.end()) {
											storageInfo = Reference<StorageInfo>( new StorageInfo() );
											storageInfo->tag = decodeServerTagValue( commitData.txnStateStore->readValue( serverTagKeyFor(id) ).get().get() );
											storageInfo->interf = decodeServerListValue( commitData.txnStateStore->readValue( serverListKeyFor(id) ).get().get() );
											commitData.storageCache[id] = storageInfo;
										} else {
											storageInfo = cacheItr->second;
										}
										ASSERT(storageInfo->tag != invalidTag);
										info.tags.push_back( storageInfo->tag );
										info.src_info.push_back( storageInfo );
									}
									for(auto& id : dest) {
										auto cacheItr = commitData.storageCache.find(id);
										if(cacheItr == commitData.storageCache.end()) {
											storageInfo = Reference<StorageInfo>( new StorageInfo() );
											storageInfo->tag = decodeServerTagValue( commitData.txnStateStore->readValue( serverTagKeyFor(id) ).get().get() );
											storageInfo->interf = decodeServerListValue( commitData.txnStateStore->readValue( serverListKeyFor(id) ).get().get() );
											commitData.storageCache[id] = storageInfo;
										} else {
											storageInfo = cacheItr->second;
										}
										ASSERT(storageInfo->tag != invalidTag);
										info.tags.push_back( storageInfo->tag );
										info.dest_info.push_back( storageInfo );
									}
									uniquify(info.tags);
									keyInfoData.push_back( std::make_pair(MapPair<Key,ServerCacheInfo>(k, info), 1) );
								}
							} else {
								mutations.push_back(mutations.arena(), MutationRef(MutationRef::SetValue, kv.key, kv.value));
							}
						}
						
						//insert keyTag data separately from metadata mutations so that we can do one bulk insert which avoids a lot of map lookups.
						commitData.keyInfo.rawInsert(keyInfoData); 

						Arena arena;
						bool confChanges;
						applyMetadataMutations(commitData.dbgid, arena, mutations, commitData.txnStateStore, NULL, &confChanges, Reference<ILogSystem>(), 0, &commitData.vecBackupKeys, &commitData.keyInfo, commitData.firstProxy ? &commitData.uid_applyMutationsData : NULL, commitData.commit, commitData.cx, &commitData.committedVersion, &commitData.storageCache, &commitData.tag_popped, true );
					}

					auto lockedKey = commitData.txnStateStore->readValue(databaseLockedKey).get();
					commitData.locked = lockedKey.present() && lockedKey.get().size();

					commitData.txnStateStore->enableSnapshot();
				}
			}
			reply.send(Void());
			wait(yield());
		}
	}
}

ACTOR Future<Void> checkRemoved(Reference<AsyncVar<ServerDBInfo>> db, uint64_t recoveryCount, MasterProxyInterface myInterface) {
	loop{
		if (db->get().recoveryCount >= recoveryCount && !std::count(db->get().client.proxies.begin(), db->get().client.proxies.end(), myInterface))
		throw worker_removed();
		wait(db->onChange());
	}
}

ACTOR Future<Void> masterProxyServer(
	MasterProxyInterface proxy,
	InitializeMasterProxyRequest req,
	Reference<AsyncVar<ServerDBInfo>> db)
{
	try {
		state Future<Void> core = masterProxyServerCore(proxy, req.master, db, req.recoveryCount, req.recoveryTransactionVersion, req.firstProxy);
		loop choose{
			when(wait(core)) { return Void(); }
			when(wait(checkRemoved(db, req.recoveryCount, proxy))) {}
		}
	}
	catch (Error& e) {
		if (e.code() == error_code_actor_cancelled || e.code() == error_code_worker_removed || e.code() == error_code_tlog_stopped ||
			e.code() == error_code_master_tlog_failed || e.code() == error_code_coordinators_changed || e.code() == error_code_coordinated_state_conflict ||
			e.code() == error_code_new_coordinators_timed_out)
		{
			TraceEvent("MasterProxyTerminated", proxy.id()).error(e, true);
			return Void();
		}
		throw;
	}
}<|MERGE_RESOLUTION|>--- conflicted
+++ resolved
@@ -87,20 +87,14 @@
 
 int getBytes(Promise<Version> const& r) { return 0; }
 
-<<<<<<< HEAD
-ACTOR Future<Void> getRate(UID myID, MasterInterface master, int64_t* inTransactionCount, double* outTransactionRate, HealthMetrics* healthMetrics,
+ACTOR Future<Void> getRate(UID myID, Reference<AsyncVar<ServerDBInfo>> db, int64_t* inTransactionCount, double* outTransactionRate, HealthMetrics* healthMetrics,
 						   GetDetailedHealthMetricsReply* getDetailedHealthMetricsReply) {
 	state Future<Void> nextRequestTimer = Never();
-	state Future<Void> nextDetailedRequestTimer = Void();
+	state Future<Void> nextDetailedRequestTimer = Never();
 	state Future<Void> leaseTimeout = Never();
 	state Future<Void> detailedLeaseTimeout = Never();
-	state Future<GetRateInfoReply> reply;
-=======
-ACTOR Future<Void> getRate(UID myID, Reference<AsyncVar<ServerDBInfo>> db, int64_t* inTransactionCount, double* outTransactionRate) {
-	state Future<Void> nextRequestTimer = Never();
-	state Future<Void> leaseTimeout = Never();
 	state Future<GetRateInfoReply> reply = Never();
->>>>>>> b4161169
+
 	state int64_t lastTC = 0;
 
 	if (db->get().distributor.present()) nextRequestTimer = Void();
@@ -109,25 +103,23 @@
 			if ( db->get().distributor.present() ) {
 				TraceEvent("Proxy_DataDistributorChanged", myID)
 				.detail("DDID", db->get().distributor.get().id());
-				nextRequestTimer = Void();  // trigger GetRate request
+				nextRequestTimer = Never();
+				nextDetailedRequestTimer = Void(); // trigger GetRate request
 			} else {
 				TraceEvent("Proxy_DataDistributorDied", myID);
 				nextRequestTimer = Never();
+				nextDetailedRequestTimer = Never();
 				reply = Never();
 			}
 		}
 		when ( wait( nextRequestTimer ) ) {
 			nextRequestTimer = Never();
-<<<<<<< HEAD
-			reply = brokenPromiseToNever(master.getRateInfo.getReply(GetRateInfoRequest(myID, *inTransactionCount, false)));
+			reply = brokenPromiseToNever(db->get().distributor.get().getRateInfo.getReply(GetRateInfoRequest(myID, *inTransactionCount, false)));
 		}
 		when(wait(nextDetailedRequestTimer)) {
 			nextDetailedRequestTimer = Never();
 			nextRequestTimer = Never();
-			reply = brokenPromiseToNever(master.getRateInfo.getReply(GetRateInfoRequest(myID, *inTransactionCount, true)));
-=======
-			reply = brokenPromiseToNever(db->get().distributor.get().getRateInfo.getReply(GetRateInfoRequest(myID, *inTransactionCount)));
->>>>>>> b4161169
+			reply = brokenPromiseToNever(db->get().distributor.get().getRateInfo.getReply(GetRateInfoRequest(myID, *inTransactionCount, true)));
 		}
 		when ( GetRateInfoReply rep = wait(reply) ) {
 			reply = Never();
@@ -1137,11 +1129,7 @@
 	state vector<MasterProxyInterface> otherProxies;
 
 	state PromiseStream<double> replyTimes;
-<<<<<<< HEAD
-	addActor.send(getRate(proxy.id(), master, &transactionCount, &transactionRate, healthMetrics, getDetailedHealthMetricsReply));
-=======
-	addActor.send( getRate(proxy.id(), db, &transactionCount, &transactionRate) );
->>>>>>> b4161169
+	addActor.send(getRate(proxy.id(), db, &transactionCount, &transactionRate, healthMetrics, getDetailedHealthMetricsReply));
 	addActor.send(queueTransactionStartRequests(&transactionQueue, proxy.getConsistentReadVersion.getFuture(), GRVTimer, &lastGRVTime, &GRVBatchTime, replyTimes.getFuture(), &commitData->stats));
 
 	// Get a list of the other proxies that go together with us
@@ -1481,11 +1469,7 @@
 	TraceEvent(SevInfo, "CommitBatchesMemoryLimit").detail("BytesLimit", commitBatchesMemoryLimit);
 
 	addActor.send(monitorRemoteCommitted(&commitData, db));
-<<<<<<< HEAD
-	addActor.send(transactionStarter(proxy, master, db, addActor, &commitData, &healthMetrics, &getDetailedHealthMetricsReply));
-=======
-	addActor.send(transactionStarter(proxy, db, addActor, &commitData));
->>>>>>> b4161169
+	addActor.send(transactionStarter(proxy, db, addActor, &commitData, &healthMetrics, &getDetailedHealthMetricsReply));
 	addActor.send(readRequestServer(proxy, &commitData));
 	addActor.send(healthMetricsRequestServer(proxy, &healthMetrics, &getDetailedHealthMetricsReply));
 
