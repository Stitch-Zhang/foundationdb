--- conflicted
+++ resolved
@@ -99,12 +99,7 @@
 		TraceEvent("DataInFlight").detail("Stage", "ContactingDataDistributor");
 		TraceEventFields md = wait( timeoutError(distributorWorker.eventLogRequest.getReply(
 			EventLogRequest( LiteralStringRef("TotalDataInFlight") ) ), 1.0 ) );
-<<<<<<< HEAD
-		int64_t dataInFlight;
-		sscanf(md.getValue("TotalBytes").c_str(), "%ld", &dataInFlight);
-=======
 		int64_t dataInFlight = boost::lexical_cast<int64_t>(md.getValue("TotalBytes"));
->>>>>>> edeec8a6
 		return dataInFlight;
 	} catch( Error &e ) {
 		TraceEvent("QuietDatabaseFailure", distributorWorker.id()).error(e).detail("Reason", "Failed to extract DataInFlight");
@@ -126,13 +121,8 @@
 	double inputRoughness, durableRoughness;
 	int64_t inputBytes, durableBytes;
 
-<<<<<<< HEAD
-	sscanf(md.getValue("BytesInput").c_str(), "%lf %lf %ld", &inputRate, &inputRoughness, &inputBytes);
-	sscanf(md.getValue("BytesDurable").c_str(), "%lf %lf %ld", &durableRate, &durableRoughness, &durableBytes);
-=======
 	sscanf(md.getValue("BytesInput").c_str(), "%lf %lf %" SCNd64, &inputRate, &inputRoughness, &inputBytes);
 	sscanf(md.getValue("BytesDurable").c_str(), "%lf %lf %" SCNd64, &durableRate, &durableRoughness, &durableBytes);
->>>>>>> edeec8a6
 
 	return inputBytes - durableBytes;
 }
@@ -330,19 +320,10 @@
 
 		TraceEvent("DataDistributionQueueSize").detail("Stage", "GotString");
 
-<<<<<<< HEAD
-		int64_t inQueue;
-		sscanf(movingDataMessage.getValue("InQueue").c_str(), "%ld", &inQueue);
-
-		if(reportInFlight) {
-			int64_t inFlight;
-			sscanf(movingDataMessage.getValue("InFlight").c_str(), "%ld", &inFlight);
-=======
 		int64_t inQueue = boost::lexical_cast<int64_t>(movingDataMessage.getValue("InQueue"));
 
 		if(reportInFlight) {
 			int64_t inFlight = boost::lexical_cast<int64_t>(movingDataMessage.getValue("InFlight"));
->>>>>>> edeec8a6
 			inQueue += inFlight;
 		}
 
@@ -380,32 +361,6 @@
 
 			TraceEvent("GetTeamCollectionValid").detail("Stage", "GotString");
 
-<<<<<<< HEAD
-			int64_t currentTeamNumber;
-			int64_t desiredTeamNumber;
-			int64_t maxTeamNumber;
-			int64_t currentMachineTeamNumber;
-			int64_t healthyMachineTeamCount;
-			int64_t desiredMachineTeamNumber;
-			int64_t maxMachineTeamNumber;
-			sscanf(teamCollectionInfoMessage.getValue("CurrentTeamNumber").c_str(), "%ld", &currentTeamNumber);
-			sscanf(teamCollectionInfoMessage.getValue("DesiredTeamNumber").c_str(), "%ld", &desiredTeamNumber);
-			sscanf(teamCollectionInfoMessage.getValue("MaxTeamNumber").c_str(), "%ld", &maxTeamNumber);
-			sscanf(teamCollectionInfoMessage.getValue("CurrentMachineTeamNumber").c_str(), "%ld",
-			       &currentMachineTeamNumber);
-			sscanf(teamCollectionInfoMessage.getValue("CurrentHealthyMachineTeamNumber").c_str(), "%ld",
-			       &healthyMachineTeamCount);
-			sscanf(teamCollectionInfoMessage.getValue("DesiredMachineTeams").c_str(), "%ld",
-			       &desiredMachineTeamNumber);
-			sscanf(teamCollectionInfoMessage.getValue("MaxMachineTeams").c_str(), "%ld", &maxMachineTeamNumber);
-
-			// Team number is always valid when we disable teamRemover. This avoids false positive in simulation test
-			if (SERVER_KNOBS->TR_FLAG_DISABLE_TEAM_REMOVER) {
-				TraceEvent("GetTeamCollectionValid")
-				    .detail("KnobsTeamRemoverDisabled", SERVER_KNOBS->TR_FLAG_DISABLE_TEAM_REMOVER);
-				return true;
-			}
-=======
 			state int64_t currentTeams = boost::lexical_cast<int64_t>(teamCollectionInfoMessage.getValue("CurrentTeams"));
 			state int64_t desiredTeams = boost::lexical_cast<int64_t>(teamCollectionInfoMessage.getValue("DesiredTeams"));
 			state int64_t maxTeams = boost::lexical_cast<int64_t>(teamCollectionInfoMessage.getValue("MaxTeams"));
@@ -446,7 +401,6 @@
 					wait(delay(60));
 					continue; // We may not receive the most recent TeamCollectionInfo
 				}
->>>>>>> edeec8a6
 
 				// When DESIRED_TEAMS_PER_SERVER == 1, we see minMachineTeamOnMachine can be 0 in one out of 30k test
 				// cases. Only check DESIRED_TEAMS_PER_SERVER == 3 for now since it is mostly used configuration.
