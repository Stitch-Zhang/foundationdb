--- conflicted
+++ resolved
@@ -33,22 +33,6 @@
 // keys in debugKeys and the ranges in debugRanges.
 // Each entry is a pair of (label, keyOrRange) and the Label will be attached to the
 // MutationTracking TraceEvent for easier searching/recognition.
-<<<<<<< HEAD
-std::vector<std::pair<const char *, KeyRef>> debugKeys = {
-	{"SomeKey", "foo"_sr}
-};
-std::vector<std::pair<const char *, KeyRangeRef>> debugRanges = {
-	{"Everything", {""_sr, "\xff\xff\xff\xff"_sr}}
-};
-
-TraceEvent debugMutationEnabled(const char* context, Version version, MutationRef const& mutation, UID id) {
-	const char *label = nullptr;
-
-	for(auto &labelKey : debugKeys) {
-		if(((mutation.type == mutation.ClearRange || mutation.type == mutation.DebugKeyRange) &&
-					KeyRangeRef(mutation.param1, mutation.param2).contains(labelKey.second)) ||
-			mutation.param1 == labelKey.second) {
-=======
 std::vector<std::pair<const char*, KeyRef>> debugKeys = { { "SomeKey", "foo"_sr } };
 std::vector<std::pair<const char*, KeyRangeRef>> debugRanges = { { "Everything", { ""_sr, "\xff\xff\xff\xff"_sr } } };
 
@@ -59,40 +43,23 @@
 		if (((mutation.type == mutation.ClearRange || mutation.type == mutation.DebugKeyRange) &&
 		     KeyRangeRef(mutation.param1, mutation.param2).contains(labelKey.second)) ||
 		    mutation.param1 == labelKey.second) {
->>>>>>> 3727c02b
 			label = labelKey.first;
 			break;
 		}
 	}
 
-<<<<<<< HEAD
-	for(auto &labelRange : debugRanges) {
-		if(((mutation.type == mutation.ClearRange || mutation.type == mutation.DebugKeyRange) &&
-					KeyRangeRef(mutation.param1, mutation.param2).intersects(labelRange.second)) ||
-			labelRange.second.contains(mutation.param1)) {
-=======
 	for (auto& labelRange : debugRanges) {
 		if (((mutation.type == mutation.ClearRange || mutation.type == mutation.DebugKeyRange) &&
 		     KeyRangeRef(mutation.param1, mutation.param2).intersects(labelRange.second)) ||
 		    labelRange.second.contains(mutation.param1)) {
->>>>>>> 3727c02b
 			label = labelRange.first;
 			break;
 		}
 	}
 
-<<<<<<< HEAD
-	if(label != nullptr) {
-		TraceEvent event("MutationTracking", id);
-		event.detail("Label", label)
-			.detail("At", context)
-			.detail("Version", version)
-			.detail("Mutation", mutation);
-=======
 	if (label != nullptr) {
 		TraceEvent event("MutationTracking", id);
 		event.detail("Label", label).detail("At", context).detail("Version", version).detail("Mutation", mutation);
->>>>>>> 3727c02b
 		return event;
 	}
 
