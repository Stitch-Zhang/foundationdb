--- conflicted
+++ resolved
@@ -489,14 +489,8 @@
 			data->checkChangeCounter(changeCounter, req.key);
 		}
 
-<<<<<<< HEAD
-		// FIXME: enable when debugMutation is active
-		//debugMutation("CacheGetValue", version, MutationRef(MutationRef::DebugKey, req.key, v.present()?v.get():LiteralStringRef("<null>")));
-		//debugMutation("CacheGetPath", version, MutationRef(MutationRef::DebugKey, req.key, path==0?LiteralStringRef("0"):path==1?LiteralStringRef("1"):LiteralStringRef("2")));
-=======
 		//DEBUG_MUTATION("CacheGetValue", version, MutationRef(MutationRef::DebugKey, req.key, v.present()?v.get():LiteralStringRef("<null>")));
 		//DEBUG_MUTATION("CacheGetPath", version, MutationRef(MutationRef::DebugKey, req.key, path==0?LiteralStringRef("0"):path==1?LiteralStringRef("1"):LiteralStringRef("2")));
->>>>>>> 00b93dd5
 
 		if (v.present()) {
 			++data->counters.rowsQueried;
@@ -1028,30 +1022,11 @@
 		return;
 	}
 	expanded = addMutationToMutationLog(mLog, expanded);
-<<<<<<< HEAD
-	// FIXME: enable when debugMutation is active
-	if (false && debugMutation("expandedMutation", version, expanded)) {
-		const char* type =
-			mutation.type == MutationRef::SetValue ? "SetValue" :
-			mutation.type == MutationRef::ClearRange ? "ClearRange" :
-			mutation.type == MutationRef::DebugKeyRange ? "DebugKeyRange" :
-			mutation.type == MutationRef::DebugKey ? "DebugKey" :
-			"UnknownMutation";
-		printf("DEBUGMUTATION:\t%.6f\t%s\t%s\t%s\t%s\t%s\n",
-			   now(), g_network->getLocalAddress().toString().c_str(), "originalMutation",
-			   type, printable(mutation.param1).c_str(), printable(mutation.param2).c_str());
-		printf("  Cached Key-range: %s - %s\n", printable(cachedKeyRange.begin).c_str(), printable(cachedKeyRange.end).c_str());
-	}
-	applyMutation( expanded, mLog.arena(), mutableData() );
+
+	DEBUG_MUTATION("expandedMutation", version, expanded).detail("Begin", cachedKeyRange.begin).detail("End", cachedKeyRange.end);
+	applyMutation( this, expanded, mLog.arena(), mutableData() );
 	//printf("\nSCUpdate: Printing versioned tree after applying mutation\n");
 	//mutableData().printTree(version);
-
-=======
-	DEBUG_MUTATION("expandedMutation", version, expanded).detail("Begin", cachedKeyRange.begin).detail("End", cachedKeyRange.end);
-	applyMutation( this, expanded, mLog.arena(), mutableData() );
-	printf("\nSCUpdate: Printing versioned tree after applying mutation\n");
-	mutableData().printTree(version);
->>>>>>> 00b93dd5
 }
 
 void removeDataRange( StorageCacheData *sc, Standalone<VersionUpdateRef> &mLV, KeyRangeMap<Reference<CacheRangeInfo>>& cacheRanges, KeyRangeRef range ) {
@@ -1632,11 +1607,8 @@
 	// that this cache server is responsible for
 	// TODO Revisit during failure handling. Might we loose some private mutations?
 	void applyPrivateCacheData( StorageCacheData* data, MutationRef const& m ) {
-<<<<<<< HEAD
-		//TraceEvent(SevDebug, "SCPrivateCacheMutation", data->thisServerID).detail("Mutation", m.toString());
-=======
-		TraceEvent(SevDebug, "SCPrivateCacheMutation", data->thisServerID).detail("Mutation", m);
->>>>>>> 00b93dd5
+    
+		//TraceEvent(SevDebug, "SCPrivateCacheMutation", data->thisServerID).detail("Mutation", m);
 
 		if (processedCacheStartKey) {
 			// we expect changes in pairs, [begin,end). This mutation is for end key of the range
@@ -1909,14 +1881,8 @@
 
 			data->debug_inApplyUpdate = false;
 
-<<<<<<< HEAD
-			if(ver != invalidVersion && ver > data->version.get()) {
-				// FIXME: enable when debugKeyRange is active
-				//debugKeyRange("SCUpdate", ver, allKeys);
-=======
 		if(ver != invalidVersion && ver > data->version.get()) {
 			DEBUG_KEY_RANGE("SCUpdate", ver, allKeys);
->>>>>>> 00b93dd5
 
 				data->mutableData().createNewVersion(ver);
 
