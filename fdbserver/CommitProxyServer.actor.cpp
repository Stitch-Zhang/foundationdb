--- conflicted
+++ resolved
@@ -1020,16 +1020,11 @@
 							trCost->get().clearIdxCosts.pop_front();
 						}
 					}
-<<<<<<< HEAD
+
 					DEBUG_MUTATION("ProxyCommit", self->commitVersion, m)
 					    .detail("Dbgid", pProxyCommitData->dbgid)
 					    .detail("To", allSources)
 					    .detail("Mutation", m);
-=======
-					DEBUG_MUTATION("ProxyCommit", self->commitVersion, m, pProxyCommitData->dbgid)
-					    .detail("To", allSources);
-
->>>>>>> 9a6654ef
 					self->toCommit.addTags(allSources);
 				}
 
@@ -1336,11 +1331,7 @@
 	// self->committedVersion by reporting commit version first before updating self->committedVersion. Otherwise, a
 	// client may get a commit version that the master is not aware of, and next GRV request may get a version less than
 	// self->committedVersion.
-<<<<<<< HEAD
-	TEST(pProxyCommitData->committedVersion.get() >  self->commitVersion); // A later version was reported committed first
-=======
 	TEST(pProxyCommitData->committedVersion.get() > self->commitVersion); // later version was reported committed first
->>>>>>> 9a6654ef
 	if (self->commitVersion >= pProxyCommitData->committedVersion.get()) {
 		state Optional<std::set<Tag>> writtenTags;
 		if (SERVER_KNOBS->ENABLE_VERSION_VECTOR) {
