--- conflicted
+++ resolved
@@ -73,12 +73,8 @@
 * Go: The Go bindings now require Go version 1.11 or later.
 * Go: Finalizers could run too early leading to undefined behavior. `(PR #1451) <https://github.com/apple/foundationdb/pull/1451>`_.
 * Added a transaction option to control the field length of keys and values in debug transaction logging in order to avoid truncation. `(PR #1844) <https://github.com/apple/foundationdb/pull/1844>`_.
-<<<<<<< HEAD
 * Added a transaction option to control the whether ``get_addresses_for_key`` includes a port in the address. This will be deprecated in api version 700, and addresses will include ports by default. [6.2.4] `(PR #2060) <https://github.com/apple/foundationdb/pull/2060>`_.
-=======
-* Added a transaction option to control the whether ``get_addresses_for_key`` includes a port in the address. This will be deprecated in api version 700, and addresses will include ports by default. `(PR #2060) <https://github.com/apple/foundationdb/pull/2060>`_.
 * Python: ``Versionstamp`` comparisons didn't work in Python 3. [6.2.4] `(PR #2089) <https://github.com/apple/foundationdb/pull/2089>`_.
->>>>>>> d2a66c32
 
 Other Changes
 -------------
