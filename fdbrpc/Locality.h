/*
 * Locality.h
 *
 * This source file is part of the FoundationDB open source project
 *
 * Copyright 2013-2018 Apple Inc. and the FoundationDB project authors
 * 
 * Licensed under the Apache License, Version 2.0 (the "License");
 * you may not use this file except in compliance with the License.
 * You may obtain a copy of the License at
 * 
 *     http://www.apache.org/licenses/LICENSE-2.0
 * 
 * Unless required by applicable law or agreed to in writing, software
 * distributed under the License is distributed on an "AS IS" BASIS,
 * WITHOUT WARRANTIES OR CONDITIONS OF ANY KIND, either express or implied.
 * See the License for the specific language governing permissions and
 * limitations under the License.
 */

#ifndef FLOW_LOCALITY_H
#define FLOW_LOCALITY_H
#pragma once

#include "flow/flow.h"

struct ProcessClass {
	// This enum is stored in restartInfo.ini for upgrade tests, so be very careful about changing the existing items!
	enum ClassType { UnsetClass, StorageClass, TransactionClass, ResolutionClass, TesterClass, ProxyClass, MasterClass, StatelessClass, LogClass, LogRouterClass, InvalidClass = -1 };
	enum Fitness { BestFit, GoodFit, BestOtherFit, UnsetFit, WorstFit, NeverAssign };
<<<<<<< HEAD
	enum ClusterRole { Storage, TLog, Proxy, Master, Resolver, LogRouter };
=======
	enum ClusterRole { Storage, TLog, Proxy, Master, Resolver, ClusterController };
>>>>>>> 63570ccb
	enum ClassSource { CommandLineSource, AutoSource, DBSource, InvalidSource = -1 };
	int16_t _class;
	int16_t _source;

public:
	ProcessClass() : _class( UnsetClass ), _source( CommandLineSource ) {}
	ProcessClass( ClassType type, ClassSource source ) : _class( type ), _source( source ) {}
	explicit ProcessClass( std::string s, ClassSource source ) : _source( source ) {
		if (s=="storage") _class = StorageClass;
		else if (s=="transaction") _class = TransactionClass;
		else if (s=="resolution") _class = ResolutionClass;
		else if (s=="proxy") _class = ProxyClass;
		else if (s=="master") _class = MasterClass;
		else if (s=="test") _class = TesterClass;
		else if (s=="unset") _class = UnsetClass;
		else if (s=="stateless") _class = StatelessClass;
		else if (s=="log") _class = LogClass;
		else if (s=="router") _class = LogRouterClass;
		else _class = InvalidClass;
	}

	ProcessClass( std::string classStr, std::string sourceStr ) {
		if (classStr=="storage") _class = StorageClass;
		else if (classStr=="transaction") _class = TransactionClass;
		else if (classStr=="resolution") _class = ResolutionClass;
		else if (classStr=="proxy") _class = ProxyClass;
		else if (classStr=="master") _class = MasterClass;
		else if (classStr=="test") _class = TesterClass;
		else if (classStr=="unset") _class = UnsetClass;
		else if (classStr=="stateless") _class = StatelessClass;
		else if (classStr=="log") _class = LogClass;
		else if (classStr=="router") _class = LogRouterClass;
		else _class = InvalidClass;

		if (sourceStr=="command_line") _source = CommandLineSource;
		else if (sourceStr=="configure_auto") _source = AutoSource;
		else if (sourceStr=="set_class") _source = DBSource;
		else _source = InvalidSource;
	}

	ClassType classType() const { return (ClassType)_class; }
	ClassSource classSource() const { return (ClassSource)_source; }

	bool operator == ( const ClassType& rhs ) const { return _class == rhs; }
	bool operator != ( const ClassType& rhs ) const { return _class != rhs; }

	bool operator == ( const ProcessClass& rhs ) const { return _class == rhs._class && _source == rhs._source; }
	bool operator != ( const ProcessClass& rhs ) const { return _class != rhs._class || _source != rhs._source; }

	std::string toString() const {
		switch (_class) {
			case UnsetClass: return "unset";
			case StorageClass: return "storage";
			case TransactionClass: return "transaction";
			case ResolutionClass: return "resolution";
			case ProxyClass: return "proxy";
			case MasterClass: return "master";
			case TesterClass: return "test";
			case StatelessClass: return "stateless";
			case LogClass: return "log";
			case LogRouterClass: return "router";
			default: return "invalid";
		}
	}

	std::string sourceString() const {
		switch (_source) {
			case CommandLineSource: return "command_line";
			case AutoSource: return "configure_auto";
			case DBSource: return "set_class";
			default: return "invalid";
		}
	}

	Fitness machineClassFitness( ClusterRole role ) const ;

	template <class Ar>
	void serialize(Ar& ar) {
		ar & _class & _source;
	}
};

struct LocalityData {
	std::map<Standalone<StringRef>, Optional<Standalone<StringRef>>>	_data;

	static const StringRef	keyProcessId;
	static const StringRef	keyZoneId;
	static const StringRef	keyDcId;
	static const StringRef	keyMachineId;
	static const StringRef	keyDataHallId;

public:
	LocalityData() {}

	LocalityData(Optional<Standalone<StringRef>> processID, Optional<Standalone<StringRef>> zoneID, Optional<Standalone<StringRef>> MachineID, Optional<Standalone<StringRef>> dcID ) {
		_data[keyProcessId] = processID;
		_data[keyZoneId] = zoneID;
		_data[keyMachineId] = MachineID;
		_data[keyDcId] = dcID;
	}

	bool operator == (LocalityData const& rhs) const {
		return ((_data.size() == rhs._data.size())													&&
					  (std::equal(_data.begin(), _data.end(), rhs._data.begin())));
	}

	Optional<Standalone<StringRef>>	get(StringRef key) const {
		auto pos = _data.find(key);
		return (pos == _data.end()) ? Optional<Standalone<StringRef>>() : pos->second;
	}

	void set(StringRef key, Optional<Standalone<StringRef>> value) {
		_data[key] = value;
	}

	bool	isPresent(StringRef key) const { return (_data.find(key) != _data.end()); }
	bool	isPresent(StringRef key, Optional<Standalone<StringRef>> value) const {
		auto pos = _data.find(key);
		return (pos != _data.end()) ? false : (pos->second == value);
	}

	std::string describeValue(StringRef key) const {
		auto value = get(key);
		return (value.present()) ? value.get().toString() : "[unset]";
	}

	std::string describeZone() const { return describeValue(keyZoneId); }
	std::string describeDataHall() const { return describeValue(keyDataHallId); }

	Optional<Standalone<StringRef>> processId() const { return get(keyProcessId); }
	Optional<Standalone<StringRef>> zoneId() const { return get(keyZoneId); }
	Optional<Standalone<StringRef>> machineId() const { return get(keyMachineId); }
	Optional<Standalone<StringRef>> dcId() const { return get(keyDcId); }
	Optional<Standalone<StringRef>> dataHallId() const { return get(keyDataHallId); }

	std::string toString() const {
		std::string	infoString;
		for (auto it = _data.rbegin(); !(it == _data.rend()); ++it) {
			if (infoString.length()) { infoString += " "; }
			infoString += it->first.printable() + "=";
			infoString += (it->second.present()) ? it->second.get().printable() : "[unset]";
		}
		return infoString;
	}

	template <class Ar>
	void serialize(Ar& ar) {
		// Locality is persisted in the database inside StorageServerInterface, so changes here have to be
		// versioned carefully!
		if (ar.protocolVersion() >= 0x0FDB00A446020001LL) {
			Standalone<StringRef> key;
			Optional<Standalone<StringRef>> value;
			uint64_t mapSize = (uint64_t)_data.size();
			ar & mapSize;
			if (ar.isDeserializing) {
				for (size_t i = 0; i < mapSize; i++) {
					ar & key & value;
					_data[key] = value;
				}
			}
			else {
				for (auto it = _data.begin(); it != _data.end(); it++) {
					key = it->first;
					value = it->second;
					ar & key & value;
				}
			}
		}
		else {
			ASSERT(ar.isDeserializing);
			UID	zoneId, dcId, processId;
			ar & zoneId & dcId;
			set(keyZoneId, Standalone<StringRef>(zoneId.toString()));
			set(keyDcId, Standalone<StringRef>(dcId.toString()));

			if (ar.protocolVersion() >= 0x0FDB00A340000001LL) {
				ar & processId;
				set(keyProcessId, Standalone<StringRef>(processId.toString()));
			}
			else {
				int _machineClass = ProcessClass::UnsetClass;
				ar & _machineClass;
			}
		}
	}

	static const UID UNSET_ID;
};

static std::string describe(
		std::vector<LocalityData> const& items,
		StringRef const key,
		int max_items = -1 )
{
	if(!items.size())
		return "[no items]";
	std::string s;
	int count = 0;
	for(auto const& item : items) {
		if( ++count > max_items && max_items >= 0)
			break;
		if (count > 1) s += ",";
		s += item.describeValue(key);
	}
	return s;
}
static 	std::string describeZones( std::vector<LocalityData> const& items, int max_items = -1 ) {
	return describe(items, LocalityData::keyZoneId, max_items);
}
static 	std::string describeDataHalls( std::vector<LocalityData> const& items, int max_items = -1 ) {
	return describe(items, LocalityData::keyDataHallId, max_items);
}

struct ProcessData {
	LocalityData locality;
	ProcessClass processClass;
	NetworkAddress address;

	ProcessData() {}
	ProcessData( LocalityData locality, ProcessClass processClass, NetworkAddress address ) : locality(locality), processClass(processClass), address(address) {}

	template <class Ar>
	void serialize(Ar& ar) {
		ar & locality & processClass & address;
	}

	struct sort_by_address {
		bool operator ()(ProcessData const&a, ProcessData const& b) const { return a.address < b.address; }
	};
};

template <class Interface, class Enable = void>
struct LBLocalityData {
	enum { Present = 0 };
	static LocalityData getLocality( Interface const& ) { return LocalityData(); }
	static NetworkAddress getAddress( Interface const& ) { return NetworkAddress(); }
};

// Template specialization that only works for interfaces with a .locality member.
//   If an interface has a .locality it must also have a .address()
template <class Interface>
struct LBLocalityData<Interface, typename std::enable_if< Interface::LocationAwareLoadBalance >::type> {
	enum { Present = 1 };
	static LocalityData getLocality( Interface const& i ) { return i.locality; }
	static NetworkAddress getAddress( Interface const& i ) { return i.address(); }
};

struct LBDistance {
	enum Type {
		SAME_MACHINE = 0,
		SAME_DC = 1,
		DISTANT = 2
	};
};

LBDistance::Type loadBalanceDistance( LocalityData const& localLoc, LocalityData const& otherLoc, NetworkAddress const& otherAddr );

#endif<|MERGE_RESOLUTION|>--- conflicted
+++ resolved
@@ -28,11 +28,7 @@
 	// This enum is stored in restartInfo.ini for upgrade tests, so be very careful about changing the existing items!
 	enum ClassType { UnsetClass, StorageClass, TransactionClass, ResolutionClass, TesterClass, ProxyClass, MasterClass, StatelessClass, LogClass, LogRouterClass, InvalidClass = -1 };
 	enum Fitness { BestFit, GoodFit, BestOtherFit, UnsetFit, WorstFit, NeverAssign };
-<<<<<<< HEAD
-	enum ClusterRole { Storage, TLog, Proxy, Master, Resolver, LogRouter };
-=======
-	enum ClusterRole { Storage, TLog, Proxy, Master, Resolver, ClusterController };
->>>>>>> 63570ccb
+	enum ClusterRole { Storage, TLog, Proxy, Master, Resolver, LogRouter, ClusterController };
 	enum ClassSource { CommandLineSource, AutoSource, DBSource, InvalidSource = -1 };
 	int16_t _class;
 	int16_t _source;
